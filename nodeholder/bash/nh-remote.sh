--- conflicted
+++ resolved
@@ -30,15 +30,9 @@
 
 nh-remote-configure-node(){
 
-<<<<<<< HEAD
-  if [ $# -lt 1 ]; then
-    echo "Command requires the ip and configuration file"
-    echo "nh-remote-install-config ip <config-file>"
-=======
   if [ $# -lt 3 ]; then
     echo "Command requires the ip, config file, and name of the admin role"
     echo "nh-remote-configure-node ip file admin_name"
->>>>>>> a1cfefd1
     return 1
   fi
 
@@ -46,16 +40,11 @@
   local config_file="${2:-"nh-root.sh"}";
   local config_path="$config_dir/$config_file"
   local ip="$1";
-<<<<<<< HEAD
-  # copy root.sh to the remote machine
-  scp "$config_path" root@"$ip":"$config_file"
-=======
   local config_file="$2";
   local admin="$3";
 
   # copy configuration file to the remote machine
   scp "$config_file" root@"$ip":"$config_file"
->>>>>>> a1cfefd1
  
   # location where daemonize is on mother node
   local dpath_local="/home/admin/src/daemonize/daemonize";
@@ -66,27 +55,6 @@
   # copy daemonize to the remote machine
   scp "$dpath_local" root@"$ip":"$dpath_remote"
 
-<<<<<<< HEAD
-  # new instructions 8/16/21
-  echo "Logging into $ip as root."
-  echo "Configure nodeholder with the following commands:"
-  echo "source nh-root.sh && nh-root-init"
-  sleep 3
-  ssh root@"$ip"
-
-
-  # source configuration and configure machine
-  #ssh root@"$ip" '
-  #    source "'$config_file'" && yes 2 | nh-root-init
-  #    echo "##########################################################"
-  #    echo "#  Deploy \"from a distance\" application with admin.sh  #"
-  #    echo "#                                                        #"
-  #    echo "#       --or--                                           #"
-  #    echo "#                                                        #"
-  #    echo "#  Log in to remote host local> ssh admin@$droplet       #"
-  #    echo "##########################################################"
-  #'
-=======
   # source configuration to configure machine as Mother or Child 
   # provide admin name to script to create first admin on node
   ssh root@"$ip" '
@@ -99,7 +67,6 @@
       echo "#  Log in to remote host local> ssh admin@$droplet       #"
       echo "##########################################################"
   '
->>>>>>> a1cfefd1
   
   # instruct user on next steps
   #echo "
@@ -109,46 +76,7 @@
   #"
 }
 
-<<<<<<< HEAD
-# installs admin on nodeholder 
-# Should be: nodeholder-remote-install-admin() {
-nh-remote-install-admin() {
-
-  if [ $# -lt 2 ]; then
-    echo "Command requires the ip and admin file"
-    echo "nh-remote-install-admin ip file"
-    return 1
-  fi
-
-  # ip of node to send file to
-  local ip="$1";
- 
-  local admin_dir="/home/admin/src/devops-study-group/nodeholder/bash" 
-  # Adds admin.sh to .bashrc
-  local statement="\nif [ -f ~/admin.sh ]; then\n  . ~/admin.sh\nfi";
-
-  # file to send to node
-  local admin_file="$2";
-  
-  # send admin file
-  scp "$admin_file" admin@"$ip":~/admin.sh
-  # specify the role of the node in the admin.sh file
-  # and set up .bashrc to source admin.sh on boot/use
-  ssh admin@"$ip" \
-    'echo "NODEHOLDER_ROLE=child" >> ~/admin.sh && echo -e "'$statement'" >> ~/.bashrc'
-
-  buildpak=/home/admin/src/devops-study-group/nodeholder/app
-
-  # copy app (was buildpak) to node
-  scp -r $buildpak admin@"$ip":~/
-  # copy .gitlab-ci.yml template to admin
-  # scp ./.gitlab-ci.yml admin@"$ip":~/
-}
-
-# refreshes admin functions on nodeholder
-=======
 # refreshes admin functions on node
->>>>>>> a1cfefd1
 nh-remote-refresh-admin() {
 
   if [ $# -lt 3 ]; then
@@ -174,15 +102,9 @@
     return 1
   fi
 
-<<<<<<< HEAD
-  local ip="$1";
-  local role="$2";
-  local nh_path=/home/admin/src/devops-study-group/nodeholder/bash/nh-app.sh
-=======
   local role="$1";
   local ip="$2";
   local nh_path=./bash/nh-app.sh # Rename to user.sh to reflect role and perm.
->>>>>>> a1cfefd1
 
   ssh admin@"$ip" 'source admin.sh && nh-admin-create-role "'$role'"'
   [ $? == 0 ] && 
