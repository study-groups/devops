/**
 * Keyboard Shortcuts Manager
 * Handles global keyboard shortcuts for the application using a mapping configuration.
 */

import { logMessage } from './log/index.js';
import { eventBus } from './eventBus.js';
<<<<<<< HEAD
import { dispatch, ActionTypes } from './messaging/messageQueue.js'; // <<< Import dispatch and ActionTypes
import { triggerActions } from '/client/actions.js';
import { SMART_COPY_A_KEY, SMART_COPY_B_KEY } from '/client/appState.js'; // Import keys if needed, though actions.js handles storage
// Remove imports for directly called functions and state
// import { saveFile } from './fileManager/index.js';
// import { setView } from './views.js';
// import { executeRefresh } from './markdown-svg.js';
// import { authState } from '/client/authState.js';
=======
import { dispatch, ActionTypes } from './messaging/messageQueue.js';
import { triggerActions } from '/client/actions.js';
import { SMART_COPY_A_KEY, SMART_COPY_B_KEY } from '/client/appState.js';

// --- Shortcut Definitions ---
// ctrl: boolean | 'optional' (allows Ctrl or Meta)
// shift: boolean
// alt: boolean
// action: string (ActionType for dispatch or event name for eventBus)
// useDispatch: boolean (true to use dispatch, false for eventBus)
// payload: object | null (data for the action/event)
// triggerAction: string | null (Name of function in triggerActions to call directly)
// preventDefault: boolean (defaults true)
const shortcutMappings = [
    // REMOVED Settings Panel Toggle from here - handled separately below
    // Save File
    { key: 's', ctrl: 'optional', shift: false, alt: false, useDispatch: false, action: 'shortcut:saveFile', payload: null }, 
    // Refresh Preview (Assuming this triggers a non-state process)
    { key: 'r', ctrl: 'optional', shift: false, alt: true, useDispatch: false, action: 'shortcut:refreshPreview', payload: null },
    // Set View Modes (Using dispatch and the reducer)
    { key: '1', ctrl: false, shift: false, alt: true, useDispatch: true, action: ActionTypes.UI_SET_VIEW_MODE, payload: { viewMode: 'editor' } },
    { key: '2', ctrl: false, shift: false, alt: true, useDispatch: true, action: ActionTypes.UI_SET_VIEW_MODE, payload: { viewMode: 'preview' } },
    { key: '3', ctrl: false, shift: false, alt: true, useDispatch: true, action: ActionTypes.UI_SET_VIEW_MODE, payload: { viewMode: 'split' } },
    // SmartCopy Actions (Integrated)
    { key: 'A', ctrl: true, shift: true, alt: false, triggerAction: 'setSmartCopyBufferA' },
    { key: 'B', ctrl: true, shift: true, alt: false, useDispatch: true, action: ActionTypes.SET_SMART_COPY_B, payload: null },
];
>>>>>>> f08bb30a

// --- Shortcut Definitions ---
// ctrl: boolean | 'optional' (allows Ctrl or Meta)
// shift: boolean
// alt: boolean
// action: string (ActionType for dispatch or event name for eventBus)
// useDispatch: boolean (true to use dispatch, false for eventBus)
// payload: object | null (data for the action/event)
// triggerAction: string | null (Name of function in triggerActions to call directly)
// preventDefault: boolean (defaults true)
const shortcutMappings = [
    // Settings Panel Toggle
    { key: 'S', ctrl: true, shift: true, alt: false, useDispatch: true, action: ActionTypes.SETTINGS_PANEL_TOGGLE, payload: null },
    // Save File
    { key: 's', ctrl: 'optional', shift: false, alt: false, useDispatch: false, action: 'shortcut:saveFile', payload: null }, 
    // Refresh Preview (Assuming this triggers a non-state process)
    { key: 'r', ctrl: 'optional', shift: false, alt: true, useDispatch: false, action: 'shortcut:refreshPreview', payload: null },
    // Set View Modes (Using dispatch and the reducer)
    { key: '1', ctrl: false, shift: false, alt: true, useDispatch: true, action: ActionTypes.UI_SET_VIEW_MODE, payload: { viewMode: 'editor' } }, // Using 'editor' to match bootstrap.js
    { key: '2', ctrl: false, shift: false, alt: true, useDispatch: true, action: ActionTypes.UI_SET_VIEW_MODE, payload: { viewMode: 'preview' } },
    { key: '3', ctrl: false, shift: false, alt: true, useDispatch: true, action: ActionTypes.UI_SET_VIEW_MODE, payload: { viewMode: 'split' } },
    // Add more mappings here...
    // { key: 'l', ctrl: true, shift: false, alt: false, useDispatch: false, action: 'shortcut:focusLogInput', payload: null } 

    // SmartCopy Actions (Integrated)
    { key: 'A', ctrl: true, shift: true, alt: false, triggerAction: 'setSmartCopyBufferA' },
    { key: 'B', ctrl: true, shift: true, alt: false, useDispatch: true, action: ActionTypes.SET_SMART_COPY_B, payload: null },
];

// Initialize keyboard shortcuts
export function initKeyboardShortcuts() {
<<<<<<< HEAD
=======
    // Main shortcut handler for configured mappings
>>>>>>> f08bb30a
    document.addEventListener('keydown', (event) => {
        // --- Detailed Log Start --- 
        console.log(`[Shortcut DEBUG] KeyDown: key='${event.key}', code='${event.code}', ctrl=${event.ctrlKey}, meta=${event.metaKey}, shift=${event.shiftKey}, alt=${event.altKey}`);
        const activeElement = document.activeElement;
        const targetTagName = activeElement?.tagName?.toLowerCase() || 'none';
        const isEditable = activeElement?.isContentEditable || false;
        console.log(`[Shortcut DEBUG] Active Element: <${targetTagName}>, isContentEditable: ${isEditable}`);
        // --- End Detailed Log --- 

        // Ignore shortcuts if typing in an input field, textarea, or contenteditable,
        // UNLESS modifier keys (Ctrl, Alt, Meta) are also pressed.
        if ( (['input', 'textarea', 'select'].includes(targetTagName) || isEditable) && 
             !(event.ctrlKey || event.altKey || event.metaKey) ) 
        {
<<<<<<< HEAD
            // Allow specific single-key shortcuts here if needed (e.g., Escape key)
            // if (event.key === 'Escape') { /* handle escape */ }
            
=======
>>>>>>> f08bb30a
            console.log(`[Shortcut DEBUG] Ignoring event: Typing in input/editable without Ctrl/Alt/Meta.`);
            return; 
        }

        for (const mapping of shortcutMappings) {
            // Check modifiers
            const ctrlPressed = event.ctrlKey || event.metaKey; // Treat Ctrl and Cmd the same
            const ctrlMatch = (mapping.ctrl === 'optional') ? ctrlPressed : (mapping.ctrl === ctrlPressed);
            const shiftMatch = mapping.shift === event.shiftKey;
            const altMatch = mapping.alt === event.altKey;

            // Check key (case-insensitive for letters unless specified)
            const keyMatch = mapping.key.toUpperCase() === event.key.toUpperCase();

            // --- Detailed Log Inside Loop (for A/B) --- 
            if (mapping.key === 'A' || mapping.key === 'B') {
                console.log(`[Shortcut DEBUG] Checking mapping for key '${mapping.key}': ctrlMatch=${ctrlMatch}, shiftMatch=${shiftMatch}, altMatch=${altMatch}, keyMatch=${keyMatch}`);
<<<<<<< HEAD
            }
            // --- End Detailed Log --- 

            if (ctrlMatch && shiftMatch && altMatch && keyMatch) {
                // Shortcut match found!
                if (mapping.preventDefault !== false) { // Default to true
                    event.preventDefault();
                }

                // Determine log message based on action type
                const actionDesc = mapping.triggerAction ? `triggerActions.${mapping.triggerAction}` 
                                   : (mapping.useDispatch ? `dispatch(${mapping.action})` : `eventBus.emit(${mapping.action})`);
                logMessage(`[Keyboard] Shortcut detected: ${mapping.key} (Ctrl: ${mapping.ctrl}, Shift: ${mapping.shift}, Alt: ${mapping.alt}). Action: ${actionDesc}`);

                // Execute the appropriate action
                if (mapping.triggerAction && triggerActions[mapping.triggerAction]) {
                    triggerActions[mapping.triggerAction](); // Call function from triggerActions
                } else if (mapping.useDispatch) {
                    dispatch({ type: mapping.action, payload: mapping.payload });
                } else { // Assumes eventBus if not useDispatch and not triggerAction
                    eventBus.emit(mapping.action, mapping.payload);
                }

                // Stop processing other mappings for this event
                break;
=======
            }
            // --- End Detailed Log --- 

            if (ctrlMatch && shiftMatch && altMatch && keyMatch) {
                // Shortcut match found!
                if (mapping.preventDefault !== false) { // Default to true
                    event.preventDefault();
                }

                // Determine log message based on action type
                const actionDesc = mapping.triggerAction ? `triggerActions.${mapping.triggerAction}` 
                                   : (mapping.useDispatch ? `dispatch(${mapping.action})` : `eventBus.emit(${mapping.action})`);
                logMessage(`[Keyboard] Shortcut detected: ${mapping.key} (Ctrl: ${mapping.ctrl}, Shift: ${mapping.shift}, Alt: ${mapping.alt}). Action: ${actionDesc}`);

                // Execute the appropriate action
                if (mapping.triggerAction && triggerActions[mapping.triggerAction]) {
                    triggerActions[mapping.triggerAction](); // Call function from triggerActions
                } else if (mapping.useDispatch) {
                    dispatch({ type: mapping.action, payload: mapping.payload });
                } else { // Assumes eventBus if not useDispatch and not triggerAction
                    eventBus.emit(mapping.action, mapping.payload);
                }

                // Stop processing other mappings for this event
                break;
            }
        }
    });
    
    // Add a SINGLE handler for Ctrl+Shift+S
    document.addEventListener('keydown', function(event) {
        if (event.key === 'S' && event.ctrlKey && event.shiftKey && !event.altKey) {
            event.preventDefault();
            
            if (window.settingsPanel) {
                window.settingsPanel.toggleVisibility();
>>>>>>> f08bb30a
            }
        }
    });
    
    logMessage('[Keyboard] Keyboard shortcuts initialized', 'info');
} <|MERGE_RESOLUTION|>--- conflicted
+++ resolved
@@ -5,16 +5,6 @@
 
 import { logMessage } from './log/index.js';
 import { eventBus } from './eventBus.js';
-<<<<<<< HEAD
-import { dispatch, ActionTypes } from './messaging/messageQueue.js'; // <<< Import dispatch and ActionTypes
-import { triggerActions } from '/client/actions.js';
-import { SMART_COPY_A_KEY, SMART_COPY_B_KEY } from '/client/appState.js'; // Import keys if needed, though actions.js handles storage
-// Remove imports for directly called functions and state
-// import { saveFile } from './fileManager/index.js';
-// import { setView } from './views.js';
-// import { executeRefresh } from './markdown-svg.js';
-// import { authState } from '/client/authState.js';
-=======
 import { dispatch, ActionTypes } from './messaging/messageQueue.js';
 import { triggerActions } from '/client/actions.js';
 import { SMART_COPY_A_KEY, SMART_COPY_B_KEY } from '/client/appState.js';
@@ -42,42 +32,10 @@
     { key: 'A', ctrl: true, shift: true, alt: false, triggerAction: 'setSmartCopyBufferA' },
     { key: 'B', ctrl: true, shift: true, alt: false, useDispatch: true, action: ActionTypes.SET_SMART_COPY_B, payload: null },
 ];
->>>>>>> f08bb30a
-
-// --- Shortcut Definitions ---
-// ctrl: boolean | 'optional' (allows Ctrl or Meta)
-// shift: boolean
-// alt: boolean
-// action: string (ActionType for dispatch or event name for eventBus)
-// useDispatch: boolean (true to use dispatch, false for eventBus)
-// payload: object | null (data for the action/event)
-// triggerAction: string | null (Name of function in triggerActions to call directly)
-// preventDefault: boolean (defaults true)
-const shortcutMappings = [
-    // Settings Panel Toggle
-    { key: 'S', ctrl: true, shift: true, alt: false, useDispatch: true, action: ActionTypes.SETTINGS_PANEL_TOGGLE, payload: null },
-    // Save File
-    { key: 's', ctrl: 'optional', shift: false, alt: false, useDispatch: false, action: 'shortcut:saveFile', payload: null }, 
-    // Refresh Preview (Assuming this triggers a non-state process)
-    { key: 'r', ctrl: 'optional', shift: false, alt: true, useDispatch: false, action: 'shortcut:refreshPreview', payload: null },
-    // Set View Modes (Using dispatch and the reducer)
-    { key: '1', ctrl: false, shift: false, alt: true, useDispatch: true, action: ActionTypes.UI_SET_VIEW_MODE, payload: { viewMode: 'editor' } }, // Using 'editor' to match bootstrap.js
-    { key: '2', ctrl: false, shift: false, alt: true, useDispatch: true, action: ActionTypes.UI_SET_VIEW_MODE, payload: { viewMode: 'preview' } },
-    { key: '3', ctrl: false, shift: false, alt: true, useDispatch: true, action: ActionTypes.UI_SET_VIEW_MODE, payload: { viewMode: 'split' } },
-    // Add more mappings here...
-    // { key: 'l', ctrl: true, shift: false, alt: false, useDispatch: false, action: 'shortcut:focusLogInput', payload: null } 
-
-    // SmartCopy Actions (Integrated)
-    { key: 'A', ctrl: true, shift: true, alt: false, triggerAction: 'setSmartCopyBufferA' },
-    { key: 'B', ctrl: true, shift: true, alt: false, useDispatch: true, action: ActionTypes.SET_SMART_COPY_B, payload: null },
-];
 
 // Initialize keyboard shortcuts
 export function initKeyboardShortcuts() {
-<<<<<<< HEAD
-=======
     // Main shortcut handler for configured mappings
->>>>>>> f08bb30a
     document.addEventListener('keydown', (event) => {
         // --- Detailed Log Start --- 
         console.log(`[Shortcut DEBUG] KeyDown: key='${event.key}', code='${event.code}', ctrl=${event.ctrlKey}, meta=${event.metaKey}, shift=${event.shiftKey}, alt=${event.altKey}`);
@@ -92,12 +50,6 @@
         if ( (['input', 'textarea', 'select'].includes(targetTagName) || isEditable) && 
              !(event.ctrlKey || event.altKey || event.metaKey) ) 
         {
-<<<<<<< HEAD
-            // Allow specific single-key shortcuts here if needed (e.g., Escape key)
-            // if (event.key === 'Escape') { /* handle escape */ }
-            
-=======
->>>>>>> f08bb30a
             console.log(`[Shortcut DEBUG] Ignoring event: Typing in input/editable without Ctrl/Alt/Meta.`);
             return; 
         }
@@ -115,33 +67,6 @@
             // --- Detailed Log Inside Loop (for A/B) --- 
             if (mapping.key === 'A' || mapping.key === 'B') {
                 console.log(`[Shortcut DEBUG] Checking mapping for key '${mapping.key}': ctrlMatch=${ctrlMatch}, shiftMatch=${shiftMatch}, altMatch=${altMatch}, keyMatch=${keyMatch}`);
-<<<<<<< HEAD
-            }
-            // --- End Detailed Log --- 
-
-            if (ctrlMatch && shiftMatch && altMatch && keyMatch) {
-                // Shortcut match found!
-                if (mapping.preventDefault !== false) { // Default to true
-                    event.preventDefault();
-                }
-
-                // Determine log message based on action type
-                const actionDesc = mapping.triggerAction ? `triggerActions.${mapping.triggerAction}` 
-                                   : (mapping.useDispatch ? `dispatch(${mapping.action})` : `eventBus.emit(${mapping.action})`);
-                logMessage(`[Keyboard] Shortcut detected: ${mapping.key} (Ctrl: ${mapping.ctrl}, Shift: ${mapping.shift}, Alt: ${mapping.alt}). Action: ${actionDesc}`);
-
-                // Execute the appropriate action
-                if (mapping.triggerAction && triggerActions[mapping.triggerAction]) {
-                    triggerActions[mapping.triggerAction](); // Call function from triggerActions
-                } else if (mapping.useDispatch) {
-                    dispatch({ type: mapping.action, payload: mapping.payload });
-                } else { // Assumes eventBus if not useDispatch and not triggerAction
-                    eventBus.emit(mapping.action, mapping.payload);
-                }
-
-                // Stop processing other mappings for this event
-                break;
-=======
             }
             // --- End Detailed Log --- 
 
@@ -178,7 +103,6 @@
             
             if (window.settingsPanel) {
                 window.settingsPanel.toggleVisibility();
->>>>>>> f08bb30a
             }
         }
     });
