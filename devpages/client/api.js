// api.js - Handles API calls to the server
import { globalFetch } from '/client/globalFetch.js';
// import { AUTH_STATE } from '/client/auth.js'; // Removed
// import { withAuthHeaders } from '/client/headers.js'; // Removed unused import
import { appStore } from '/client/appState.js'; // Import central state for auth info

// REMOVE Alias: const appState = appStore; 

// Remove backward-compatible alias
// const authState = AUTH_STATE;

// --- API Endpoints --- (Reinstate)
const API_BASE = '/api';
const endpoints = {
    // Files
    listFiles: (dir = '') => `${API_BASE}/files/list?dir=${encodeURIComponent(dir)}`,
    getFileContent: (name, dir = '') => `${API_BASE}/files/content?file=${encodeURIComponent(name)}&dir=${encodeURIComponent(dir)}`, // Adjusted endpoint based on usage
    saveFile: () => `${API_BASE}/files/save`, // POST request
    listDirs: () => `${API_BASE}/files/dirs`,
    deleteFile: () => `${API_BASE}/files/delete`, // POST request
    getConfig: (dir = '') => `${API_BASE}/files/config?dir=${encodeURIComponent(dir)}`, // Adjusted endpoint

    // Auth
    login: () => `${API_BASE}/auth/login`, // POST
    logout: () => `${API_BASE}/auth/logout`, // POST
    userStatus: () => `${API_BASE}/auth/user`, // GET

    // Community Files
    manageLink: () => `${API_BASE}/community/link`, // Combined add/remove via action param
    // Add other endpoints if needed (images, etc.)
};

// --- Define Loggers FIRST ---
const _log = (level, message, context, ...args) => {
    const type = context || 'API';
    if (typeof window.logMessage === 'function') {
        window.logMessage(message, level, type, ...args);
    } else {
        const logFunc = level === 'error' ? console.error : (level === 'warning' ? console.warn : console.log);
        logFunc(`[${type}] ${message}`, ...args);
    }
};

const logger = (message, level = 'debug', ...args) => _log(level, message, 'API', ...args);
const errorLogger = (message, error, ...args) => _log('error', message, 'API', error, ...args);
// --- End Logger Definitions ---

// --- Helper Functions ---

/**
 * Helper for logging within this module
 * @param {string} message
 * @param {string} [level='info'] // Default level to info
 */
function logApi(message, level = 'info') {
    const type = 'API';
    // Use window.logMessage if available
    if (typeof window.logMessage === 'function') {
        window.logMessage(message, level, type);
    } else {
        // Fallback to console if global logger isn't ready
        const logFunc = level === 'error' ? console.error : (level === 'warn' ? console.warn : console.log);
        logFunc(`[${type}] ${message}`);
    }
}

/**
<<<<<<< HEAD
 * Adds authentication headers if the user is logged in.
 * Reads directly from appStore.
 * @param {object} options - Existing fetch options.
 * @returns {object} Fetch options potentially augmented with Authorization header.
 */
function addAuthHeader(options = {}) {
    const authInfo = appStore.getState().auth; // Use appStore
    if (authInfo.isLoggedIn && authInfo.user?.username) {
        options.headers = {
            ...options.headers,
            // Assuming Basic Auth based on previous context
            'Authorization': `Basic ${btoa(`${authInfo.user.username}:${authInfo.hashedPassword || ''}`)}`
        };
        logApi('Added Auth header.', 'debug');
    } else {
        logApi('No Auth header added (not logged in or missing credentials).', 'debug');
    }
    return options;
}

/**
=======
>>>>>>> f08bb30a
 * Normalize directory names for API requests
 * @param {string} directory
 * @returns {string}
 */
function normalizeDirectoryForApi(directory) {
    return directory; // Keep simple for now
}

// --- Exported API Object --- 
export const api = {
    /**
     * Fetch content for a file using a single relative path.
     * @param {string} relativePath - The full path relative to the MD_DIR root (e.g., 'mike/bizcard/mr-bizcard-001.md').
     * @returns {Promise<string>} File content
     */
    async fetchFileContent(relativePath) {
        if (typeof relativePath !== 'string' || relativePath === '') {
            const errorMsg = `Invalid relativePath provided to fetchFileContent: ${relativePath}`;
            logApi(errorMsg, 'error');
            throw new Error(errorMsg);
        }
        logApi(`Fetching content for relativePath: ${relativePath}`);

        // --- CONSTRUCT URL WITH pathname ---
        const encodedPath = encodeURIComponent(relativePath);
        const url = `/api/files/content?pathname=${encodedPath}`; // Use pathname=
        // --- END URL CONSTRUCTION ---

        try {
            const options = { method: 'GET' };
            const response = await globalFetch(url, options); // Use globalFetch
            if (!response.ok) {
                 const errorText = await response.text();
                 logApi(`Server error fetching content for '${relativePath}': ${response.status} ${response.statusText} - ${errorText}`, 'error');
                 throw new Error(`Server error fetching content: ${response.status} ${response.statusText}`);
            }
            const content = await response.text();
            logApi(`Content fetched successfully for '${relativePath}' (length: ${content.length})`);
            return content;
        } catch (error) {
            logApi(`Error fetching file content for '${relativePath}': ${error.message}`, 'error');
            throw error; // Re-throw for calling code
        }
    },

    /**
     * Save content to a file using a single relative path.
     * @param {string} relativePath - The full path relative to the MD_DIR root (e.g., 'mike/bizcard/mr-bizcard-001.md').
     * @param {string} content - Content to save
     * @returns {Promise<Response>} Raw server response
     */
    async saveFileContent(relativePath, content) {
        if (typeof relativePath !== 'string' || relativePath === '') {
             const errorMsg = `Invalid relativePath provided to saveFileContent: ${relativePath}`;
             logApi(errorMsg, 'error');
             throw new Error(errorMsg);
        }
        logApi(`[API] Save attempt for relativePath: "${relativePath}"`);
        const url = endpoints.saveFile(); // POST /api/files/save

        try {
            // --- SEND pathname IN BODY ---
            const body = JSON.stringify({ pathname: relativePath, content: content });
            // --- END BODY ---
            const options = {
                method: 'POST',
                headers: { 'Content-Type': 'application/json' },
                body: body
            };

            const response = await globalFetch(url, options);

            if (!response.ok) {
                const errorText = await response.text();
                logApi(`[API] Save failed with error: ${errorText}`, 'error');
                // Try to parse JSON error response from server
                try {
                    const errData = JSON.parse(errorText);
                    throw new Error(errData.error || `Failed to save: ${response.status}`);
                } catch (e) {
                     throw new Error(`Failed to save: ${response.status}`);
                }
            }

            logApi('[API] Successfully saved file');
            // Maybe parse and return the success JSON?
            return await response.json(); // { success: true, message: ..., pathname: ... }
        } catch (error) {
            logApi(`[API] Save failed: ${error.message}`, 'error');
            throw error;
        }
    },

    /**
     * Fetch directory listing
     * @param {string} directory
     * @returns {Promise<object>} Parsed JSON listing
     */
    async fetchDirectoryListing(directory) {
        const pathParam = directory || '';
        const encodedPath = encodeURIComponent(pathParam);
        const url = `/api/files/list?pathname=${encodedPath}`;
        logApi(`Fetching listing for dir: '${pathParam}'`, 'debug');
        try {
            const options = { method: 'GET' };
            const response = await globalFetch(url, options);
            if (!response.ok) {
                let errorMsg = `Server returned ${response.status}: ${response.statusText}`;
                try {
                   const errData = await response.json();
                   if (errData.error) errorMsg = errData.error;
                } catch(e) {/* Ignore if body is not json */}
                throw new Error(errorMsg);
            }
            return await response.json(); // Parse JSON here
        } catch (error) {
            logApi(`Error fetching directory listing: ${error.message}`, 'error');
            throw error;
        }
    },

    /**
     * Fetch directory configuration
     * @param {string} directory
     * @returns {Promise<object>} Parsed JSON config
     */
    async fetchDirectoryConfig(directory) {
        const url = endpoints.getConfig(directory);
        logApi(`Fetching config for dir: '${directory}'`, 'debug');
        try {
            const options = { method: 'GET' };
            const response = await globalFetch(url, options);
            if (!response.ok) {
                throw new Error(`Server returned ${response.status}: ${response.statusText}`);
            }
            return await response.json();
        } catch (error) {
            logApi(`Error fetching directory config: ${error.message}`, 'error');
            throw error;
        }
    },

    /**
     * Manage community link (add/remove)
     * @param {string} filename
     * @param {string} directory
     * @param {string} action - 'add' or 'remove'
     * @returns {Promise<object>} Parsed JSON result
     */
    async manageCommunityLink(filename, directory, action = 'add') {
        const url = `${endpoints.manageLink()}?file=${encodeURIComponent(filename)}&dir=${encodeURIComponent(directory)}&action=${action}`;
        logApi(`Managing community link: ${action} for ${filename} from ${directory}`);
        try {
            const options = { method: 'POST' };
            const response = await globalFetch(url, options);
            if (!response.ok) {
                throw new Error(`Server returned ${response.status}: ${response.statusText}`);
            }
            return await response.json();
        } catch (error) {
            logApi(`Failed to manage community link: ${error.message}`, 'error');
            throw error;
        }
    },

    /**
     * Fetch public CSS content via the unprotected route.
     * @param {string} relativePath - Path relative to PD_DIR root ('styles.css') or PD_DIR/data ('themes/dark.css').
     * @returns {Promise<{content: string}|null>} CSS content object or null on error/not found.
     */
    async fetchPublicCss(relativePath) {
        logApi(`Fetching public CSS for path: "${relativePath}"`, 'debug');
        // Construct URL for the new public endpoint
        const url = `/public/css?path=${encodeURIComponent(relativePath)}`;
        try {
            // No auth needed, but still use globalFetch if it adds other headers/handling
            // NO credentials: 'include' needed here for public route
            const response = await globalFetch(url, { method: 'GET' });

            logApi(`Response from ${url}: ${response.status} ${response.statusText}`, 'debug');

            if (!response.ok) {
                // Handle 404 specifically maybe?
                if (response.status === 404) {
                    logApi(`Public CSS not found at ${url}`, 'debug');
                    return null; // Return null for not found
                }
                 // Throw error for other non-OK statuses
                 let errorText = `Server error fetching public CSS: ${response.status} ${response.statusText}`;
                 try {
                     const bodyText = await response.text(); // Attempt to get error body
                     if (bodyText && !bodyText.startsWith('/*')) { // Avoid logging CSS comments as errors
                          errorText += ` - ${bodyText}`;
                     }
                 } catch (e) { /* Ignore error reading body */ }
                logApi(errorText, 'error');
                throw new Error(errorText);
            }
            const content = await response.text();
            logApi(`Public CSS content fetched successfully (length: ${content.length}) for path "${relativePath}"`, 'debug');
            if (content && content.length > 0) {
                logApi(`Public CSS content fetched successfully, returning object with content property`, 'debug');
                return { content: content };
            } else {
                logApi(`Empty content received for CSS, returning null`, 'warn');
                return null;
            }
        } catch (error) {
            logApi(`Error in fetchPublicCss for ${relativePath}: ${error.message}`, 'error');
            // Don't re-throw, return null to indicate failure gracefully
            return null;
            // throw error; // Or re-throw if callers expect exceptions
        }
    },

    // --- Auth --- 
    /**
     * Sends login credentials to the server.
     * @param {string} username
     * @param {string} password
     * @returns {Promise<Response>} Raw response object
     */
    async login(username, password) {
<<<<<<< HEAD
        logger(`Attempting login for user: ${username}`); // logger should be defined now
        try {
=======
        logger(`Attempting login for user: ${username}`);
        try {
            // Make the POST request to the login endpoint
>>>>>>> f08bb30a
            const response = await globalFetch('/api/auth/login', {
                method: 'POST',
                headers: { 'Content-Type': 'application/json' },
                body: JSON.stringify({ username, password }),
<<<<<<< HEAD
            });
            logger(`[API login] Raw response status: ${response.status}`, 'debug');
            const data = await response.json();
            logger(`[API login] Parsed response data: ${JSON.stringify(data)}`, 'debug');

            if (!response.ok) {
                logger(`[API login] Response not OK (${response.status}). Throwing error.`, 'warning');
                throw new Error(data.error || `Login failed: ${response.status}`);
            }
            if (!data.user || !data.user.username || !data.user.role) {
                logger('[API login] Login success but server response missing nested user object or role!', 'error');
                throw new Error('Login response from server is incomplete.');
            }
            logger(`[API login] Login successful. Returning user data: ${JSON.stringify(data.user)}`, 'info');
            return data.user;
        } catch (error) {
            // errorLogger should definitely be defined now
            errorLogger(`Login failed: ${error.message}`, error); 
            throw error; 
=======
                // Note: No explicit Authorization header needed here,
                // using username/password in body for server check.
            });
            logger(`[API login] Raw response status: ${response.status}`, 'debug');

            let data;
            try {
                // Attempt to parse response body as JSON
                data = await response.json();
                logger(`[API login] Parsed response data: ${JSON.stringify(data)}`, 'debug');
            } catch (e) {
                 logger(`[API login] Failed to parse JSON response (Status: ${response.status})`, 'error');
                 throw new Error(`Login failed: Server returned non-JSON response (Status: ${response.status})`);
            }

            // Check if the HTTP status code indicates success (e.g., 2xx)
            if (!response.ok) {
                logger(`[API login] Response not OK (${response.status}). Throwing error.`, 'warning');
                // Use the error message from the JSON body if available
                throw new Error(data?.error || `Login failed: ${response.status}`);
            }

            // --- Validate Success Response Structure ---
            // Server successfully authenticated and should return { username: "...", role: "..." }
            if (!data || !data.username || !data.role) {
                logger('[API login] Login success (status 200) but server response missing username or role!', 'error');
                // Throw an error to indicate to the calling code (e.g., auth.js)
                // that the expected data wasn't received, even though the status was OK.
                throw new Error('Login response from server is incomplete.');
            }
            // --- End Validation ---

            // If response.ok and data structure is valid, consider login successful
            logger(`[API login] Login successful. Returning user data: ${JSON.stringify(data)}`, 'info');
            // Return the user data object { username, role } to the caller (e.g., auth.js)
            return data;
        } catch (error) {
            // Log any error that occurred during fetch, parsing, or validation
            errorLogger(`Login failed: ${error.message}`, error);
            throw error; // Re-throw the error for the calling code (e.g., auth.js) to handle
>>>>>>> f08bb30a
        }
    },
   
    /**
     * Sends logout request to the server.
     * @returns {Promise<Response>} Raw response object
     */
    async logout() {
        logApi(`[API] logout called`, 'debug');
        const url = endpoints.logout();
        const options = { method: 'POST' };
        return await globalFetch(url, options);
    },
   
    /**
     * Fetches the current user's status from the server.
     * @returns {Promise<Response>} Raw response object
     */
    async getUserStatus() {
        logApi(`[API] getUserStatus called`, 'debug');
        const url = endpoints.userStatus();
        const options = { method: 'GET' };
        return await globalFetch(url, options);
    },
   
    // --- Files --- 
    /**
     * Deletes a file on the server using a single relative path.
     * @param {string} relativePath - Path relative to MD_DIR root.
     * @returns {Promise<object>} Server response
     */
    async deleteFile(relativePath) {
        if (typeof relativePath !== 'string' || relativePath === '') {
            const errorMsg = `Invalid relativePath provided to deleteFile: ${relativePath}`;
            logApi(errorMsg, 'error');
            throw new Error(errorMsg);
        }
        logApi(`[API] deleteFile called for: ${relativePath}`, 'debug');

        // --- CONSTRUCT URL WITH pathname ---
        const encodedPath = encodeURIComponent(relativePath);
        const url = `/api/files/delete?pathname=${encodedPath}`; // Use DELETE method with pathname query param
        // --- END URL CONSTRUCTION ---

        const options = {
            method: 'DELETE' // Use DELETE method
        };
        try {
            const response = await globalFetch(url, options);
            if (!response.ok) {
                const errorText = await response.text();
                logApi(`Error deleting file '${relativePath}': ${response.status} ${response.statusText} - ${errorText}`, 'error');
                try {
                    const errData = JSON.parse(errorText);
                     throw new Error(errData.error || `Failed to delete file: ${response.status}`);
                } catch(e) {
                     throw new Error(`Failed to delete file: ${response.status}`);
                }
            }
            logApi(`Successfully deleted '${relativePath}'`);
            return await response.json(); // { success: true, message: ..., pathname: ... }
        } catch (error) {
            logApi(`Error deleting file: ${error.message}`, 'error');
            throw error;
        }
    },

    // Add stubs/implementations for other endpoints (images etc.) if needed
};

logger('[API] Client API module loaded.'); <|MERGE_RESOLUTION|>--- conflicted
+++ resolved
@@ -65,30 +65,6 @@
 }
 
 /**
-<<<<<<< HEAD
- * Adds authentication headers if the user is logged in.
- * Reads directly from appStore.
- * @param {object} options - Existing fetch options.
- * @returns {object} Fetch options potentially augmented with Authorization header.
- */
-function addAuthHeader(options = {}) {
-    const authInfo = appStore.getState().auth; // Use appStore
-    if (authInfo.isLoggedIn && authInfo.user?.username) {
-        options.headers = {
-            ...options.headers,
-            // Assuming Basic Auth based on previous context
-            'Authorization': `Basic ${btoa(`${authInfo.user.username}:${authInfo.hashedPassword || ''}`)}`
-        };
-        logApi('Added Auth header.', 'debug');
-    } else {
-        logApi('No Auth header added (not logged in or missing credentials).', 'debug');
-    }
-    return options;
-}
-
-/**
-=======
->>>>>>> f08bb30a
  * Normalize directory names for API requests
  * @param {string} directory
  * @returns {string}
@@ -312,39 +288,13 @@
      * @returns {Promise<Response>} Raw response object
      */
     async login(username, password) {
-<<<<<<< HEAD
-        logger(`Attempting login for user: ${username}`); // logger should be defined now
-        try {
-=======
         logger(`Attempting login for user: ${username}`);
         try {
             // Make the POST request to the login endpoint
->>>>>>> f08bb30a
             const response = await globalFetch('/api/auth/login', {
                 method: 'POST',
                 headers: { 'Content-Type': 'application/json' },
                 body: JSON.stringify({ username, password }),
-<<<<<<< HEAD
-            });
-            logger(`[API login] Raw response status: ${response.status}`, 'debug');
-            const data = await response.json();
-            logger(`[API login] Parsed response data: ${JSON.stringify(data)}`, 'debug');
-
-            if (!response.ok) {
-                logger(`[API login] Response not OK (${response.status}). Throwing error.`, 'warning');
-                throw new Error(data.error || `Login failed: ${response.status}`);
-            }
-            if (!data.user || !data.user.username || !data.user.role) {
-                logger('[API login] Login success but server response missing nested user object or role!', 'error');
-                throw new Error('Login response from server is incomplete.');
-            }
-            logger(`[API login] Login successful. Returning user data: ${JSON.stringify(data.user)}`, 'info');
-            return data.user;
-        } catch (error) {
-            // errorLogger should definitely be defined now
-            errorLogger(`Login failed: ${error.message}`, error); 
-            throw error; 
-=======
                 // Note: No explicit Authorization header needed here,
                 // using username/password in body for server check.
             });
@@ -385,7 +335,6 @@
             // Log any error that occurred during fetch, parsing, or validation
             errorLogger(`Login failed: ${error.message}`, error);
             throw error; // Re-throw the error for the calling code (e.g., auth.js) to handle
->>>>>>> f08bb30a
         }
     },
    
