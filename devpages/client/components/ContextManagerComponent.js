--- conflicted
+++ resolved
@@ -2,11 +2,7 @@
 // REMOVE: import fileManager from '/client/filesystem/fileManager.js'; // No longer needed for state
 import eventBus from '/client/eventBus.js';
 import { appStore } from '/client/appState.js'; // Use central state for context
-<<<<<<< HEAD
-import { getParentPath, getFilename, pathJoin } from '/client/utils/pathUtils.js'; // Example: Create pathUtils.js
-=======
 import { getParentPath, getFilename, pathJoin } from '/client/utils/pathUtils.js'; // Ensure these handle relative paths correctly ('', 'a', 'a/b')
->>>>>>> f08bb30a
 
 const logContext = (message, level = 'debug', subtype = 'RENDER') => {
     const type = "CTX";
@@ -36,25 +32,15 @@
     // --- Rendering Logic (Further Streamlined) ---
     const render = () => {
         if (!element) return;
-<<<<<<< HEAD
-        logContext('Render function START'); 
-=======
         logContext('Render function START');
->>>>>>> f08bb30a
 
         const fileState = appStore.getState().file;
         const authState = appStore.getState().auth;
 
         // --- Get state & Determine Loading Status ---
         const isAuthInitializing = authState.isInitializing;
-<<<<<<< HEAD
-        // Consider file system loading if auth is done but file state isn't initialized or is explicitly loading
-        const isFileLoading = !isAuthInitializing && (!fileState.isInitialized || fileState.isLoading);
-        const isOverallLoading = isAuthInitializing || isFileLoading || !!fetchingParentPath; // Broader loading check
-=======
         const isFileLoading = !isAuthInitializing && (!fileState.isInitialized || fileState.isLoading);
         const isOverallLoading = isAuthInitializing || isFileLoading || !!fetchingParentPath;
->>>>>>> f08bb30a
         const isSaving = fileState.isSaving;
 
         const currentPathname = fileState.currentPathname;
@@ -75,101 +61,6 @@
         const selectedFilename = currentPathname !== null && !isDirectorySelected
             ? getFilename(currentPathname)
             : null;
-<<<<<<< HEAD
-        // Only consider "at root" if authenticated and pathname is empty or null
-        const isAtRoot = isAuthenticated && (currentPathname === null || currentPathname === '');
-
-        logContext(`State Snapshot - isAuthInitializing: ${isAuthInitializing}, isFileLoading: ${isFileLoading}, isOverallLoading: ${isOverallLoading}`);
-        logContext(`State Snapshot - Pathname: '${currentPathname}', isDirectorySelected: ${isDirectorySelected}, isAtRoot: ${isAtRoot}`);
-        logContext(`State Snapshot - Auth: User='${username}', Role=${userRole}, isAdmin=${isAdmin}`);
-        logContext(`State Snapshot - CurrentListing Path: '${currentListing.pathname}', Dirs: [${currentListing.dirs?.join(',')}]`);
-        logContext(`State Snapshot - ParentListing Path: '${parentListing.pathname}', Dirs: [${parentListing.dirs?.join(',')}]`);
-        logContext(`Component State - activeSiblingDropdownPath: ${activeSiblingDropdownPath}, fetchingParentPath: ${fetchingParentPath}`);
-        logContext(`Derived - selectedDirectoryPath: '${selectedDirectoryPath}', selectedFilename: '${selectedFilename}'`);
-
-        // --- Line 1: Generate Breadcrumbs (Refined) ---
-        const separator = `<span class="breadcrumb-separator">/</span>`;
-        let breadcrumbsHTML = '';
-
-        if (isAuthInitializing || !isAuthenticated) {
-            breadcrumbsHTML = `<span class="breadcrumb-info">${isAuthInitializing ? 'Authenticating...' : 'Please log in'}</span>`;
-        } else if (isAtRoot) {
-            // --- Root Rendering (Prefix with /) ---
-            if (isAdmin) {
-                if (isFileLoading && availableTopLevelDirs.length === 0) {
-                    breadcrumbsHTML = separator + `<select class="breadcrumb-dir-select admin-top-select" title="Select Top Directory" disabled><option>Loading Dirs...</option></select>`;
-                } else if (availableTopLevelDirs.length > 0) {
-                    let adminDirOptions = `<option value="" selected disabled>Select Top Directory...</option>`;
-                    const sortedDirs = [...availableTopLevelDirs].sort();
-                    sortedDirs.forEach(dir => { adminDirOptions += `<option value="${dir}">${dir}/</option>`; });
-                    breadcrumbsHTML = separator + `<select id="context-root-dir-select" class="breadcrumb-dir-select admin-top-select" title="Select Top Directory">${adminDirOptions}</select>`;
-                } else if (!isFileLoading){
-                    breadcrumbsHTML = `<span class="breadcrumb-info">No top-level directories found.</span>`;
-                } else {
-                    breadcrumbsHTML = `<span class="breadcrumb-info">Loading...</span>`;
-                }
-            } else { // Non-admin at root
-                 if (username && availableTopLevelDirs.includes(username)) {
-                      breadcrumbsHTML = separator + `<span class="breadcrumb-item non-admin-top root-link" data-target-pathname="${username}" title="Go to ${username} root">${username}</span>`;
-                 } else if (isFileLoading || !fileState.isInitialized) {
-                      breadcrumbsHTML = `<span class="breadcrumb-info">Loading context...</span>`;
-                 } else {
-                     breadcrumbsHTML = `<span class="breadcrumb-info">User: ${username || 'N/A'} (Context not set)</span>`;
-                 }
-            }
-        } else if (currentPathname !== null) {
-            // --- Path Segment Rendering ---
-            logContext(`Rendering breadcrumbs for Pathname: '${currentPathname}'`);
-            const pathParts = currentPathname.split('/').filter(p => p);
-            let cumulativePath = '';
-            const breadcrumbSegments = [];
-
-            breadcrumbSegments.push(separator);
-
-            pathParts.forEach((part, index) => {
-                cumulativePath = pathJoin(cumulativePath, part);
-                const isLastPart = index === pathParts.length - 1;
-                // A segment represents a directory IF it's not the last part, OR if it is the last part AND a directory is selected overall
-                const isDirectorySegment = !isLastPart || (isLastPart && isDirectorySelected);
-                const isFirstSegmentAdmin = index === 0 && isAdmin;
-
-                let segmentContent = '';
-
-                if (isDirectorySegment) {
-                    if (isFirstSegmentAdmin && activeSiblingDropdownPath === cumulativePath) {
-                        let siblingOptions = `<option value="" selected disabled>Select Top Dir...</option>`;
-                        const sortedSiblings = [...availableTopLevelDirs].sort();
-                        sortedSiblings.forEach(siblingDir => {
-                           siblingOptions += `<option value="${siblingDir}" ${siblingDir === part ? 'selected' : ''}>${siblingDir}/</option>`;
-                        });
-                        segmentContent = `<select class="breadcrumb-dir-select admin-sibling-select" data-current-segment-path="${cumulativePath}" title="Select Sibling Top-Level Directory">${siblingOptions}</select>`;
-                    } else if (!isFirstSegmentAdmin && activeSiblingDropdownPath === cumulativePath && parentListing?.dirs && parentListing.pathname === getParentPath(cumulativePath)) {
-                        let siblingOptions = `<option value="" selected disabled>Change directory...</option>`;
-                        const parentPathForDropdown = getParentPath(cumulativePath) ?? '';
-                        const sortedSiblings = [...parentListing.dirs].sort();
-                        sortedSiblings.forEach(siblingDir => {
-                            siblingOptions += `<option value="${siblingDir}" ${siblingDir === part ? 'selected' : ''}>${siblingDir}/</option>`;
-                        });
-                        segmentContent = `<select class="breadcrumb-dir-select sibling-select" data-parent-path="${parentPathForDropdown}" data-current-segment-path="${cumulativePath}" title="Select Sibling Directory">${siblingOptions}</select>`;
-                    } else if (fetchingParentPath === cumulativePath) {
-                       segmentContent = `<span class="breadcrumb-item loading-segment" title="Loading siblings...">${part}(...)</span>`;
-                    } else {
-                       const spanClass = isFirstSegmentAdmin ? "breadcrumb-item intermediate-dir admin-top-segment" : "breadcrumb-item intermediate-dir";
-                       const spanTitle = isFirstSegmentAdmin ? `Go to ${part} / Click to change Top Dir` : `Go to ${part} / Click to see siblings`;
-                       segmentContent = `<span class="${spanClass}" data-target-pathname="${cumulativePath}" title="${spanTitle}">${part}</span>`;
-                    }
-                    breadcrumbSegments.push( (index > 0 ? separator : '') + segmentContent );
-                }
-            });
-            breadcrumbsHTML = breadcrumbSegments.join('');
-
-        } else {
-            breadcrumbsHTML = `<span class="breadcrumb-info">Initializing...</span>`;
-        }
-        // --- End Line 1 ---
-
-        // --- Line 2: Generate Unified Primary Selector (Ensure file selection is handled correctly) ---
-=======
 
         logContext(`State Snapshot - Relative Pathname: '${currentPathname}', isDirectorySelected: ${isDirectorySelected}`);
         logContext(`State Snapshot - Auth: User='${username}', Role=${userRole}, isAdmin=${isAdmin}`);
@@ -401,19 +292,13 @@
         // --- End Line 1 Refined ---
 
         // --- Line 2: Generate Unified Primary Selector (Logic remains the same) ---
->>>>>>> f08bb30a
         let primarySelectorHTML = '';
         const listingForSelector = currentListing?.pathname === selectedDirectoryPath ? currentListing : null;
 
         if (isAuthInitializing || !isAuthenticated) {
             primarySelectorHTML = `<select class="context-selector" title="Select Item" disabled><option>Login Required</option></select>`;
-<<<<<<< HEAD
-        } else if (isAtRoot) {
-           primarySelectorHTML = `<select class="context-selector" title="Select Item" disabled><option>Select directory</option></select>`;
-=======
         } else if (selectedDirectoryPath === null) { // Covers admin at root or user at root before selection
            primarySelectorHTML = `<select class="context-selector" title="Select Item" disabled><option>${isAdmin ? 'Select directory' : 'Select item...'}</option></select>`;
->>>>>>> f08bb30a
         } else if (isFileLoading && !listingForSelector) {
            primarySelectorHTML = `<select class="context-selector" title="Select Item" disabled><option>Loading Items...</option></select>`;
         } else if (listingForSelector) {
@@ -442,58 +327,26 @@
         } else {
              primarySelectorHTML = `<select class="context-selector" title="Select Item" disabled><option>Select item...</option></select>`;
         }
-<<<<<<< HEAD
-        // --- End Line 2 Selector ---
-
-        // --- Final Assembly ---
-        const saveDisabled = !isAuthenticated || isOverallLoading || isSaving || isDirectorySelected;
-        logContext(`Save button disabled check: !isAuthenticated=${!isAuthenticated}, isOverallLoading=${isOverallLoading}, isSaving=${isSaving}, isDirectorySelected=${isDirectorySelected}. Final: ${saveDisabled}`);
-
-=======
 
 
         // --- Final Assembly ---
         const saveDisabled = !isAuthenticated || isOverallLoading || isSaving || isDirectorySelected || currentPathname === null;
         logContext(`Save button disabled check: !isAuth=${!isAuthenticated}, isLoading=${isOverallLoading}, isSaving=${isSaving}, isDir=${isDirectorySelected}, noPath=${currentPathname === null}. Final: ${saveDisabled}`);
 
->>>>>>> f08bb30a
         element.innerHTML = `
             <div class="context-breadcrumbs">${breadcrumbsHTML}</div>
             <div class="context-selection-row">
                 ${primarySelectorHTML}
                 <div class="file-action-buttons">
                     <button id="save-btn" data-action="saveFile" title="Save Current File" ${saveDisabled ? 'disabled' : ''}>${isSaving ? 'Saving...' : 'Save'}</button>
-<<<<<<< HEAD
-                    <button id="context-info-btn" title="Show Context Info">Info</button>
-=======
                     <button id="publish-btn" title="Publish File">Publish</button>
->>>>>>> f08bb30a
                 </div>
-                <div id="context-info-popup" class="info-popup"></div>
             </div>
         `;
-<<<<<<< HEAD
-        infoPopupElement = element.querySelector('#context-info-popup');
-=======
->>>>>>> f08bb30a
         if (isSaving) element.querySelector('#save-btn')?.classList.add('saving');
         logContext(`innerHTML updated.`);
 
         // --- Re-attach Event Listeners ---
-<<<<<<< HEAD
-        element.querySelectorAll('.breadcrumb-item.non-admin-top.root-link').forEach(span => {
-            span.removeEventListener('click', handleNavigateToPathname);
-            span.addEventListener('click', handleNavigateToPathname);
-        });
-        element.querySelectorAll('.breadcrumb-item.intermediate-dir').forEach(span => {
-            span.removeEventListener('click', handleIntermediateDirClick);
-            span.addEventListener('click', handleIntermediateDirClick);
-        });
-        element.querySelectorAll('.sibling-select, .admin-sibling-select').forEach(select => {
-            select.removeEventListener('change', handleSiblingDirectorySelectChange);
-            select.addEventListener('change', handleSiblingDirectorySelectChange);
-        });
-=======
         // Non-admin root link
         element.querySelectorAll('.breadcrumb-item.non-admin-top.root-link').forEach(span => {
             span.removeEventListener('click', handleNavigateToPathname); // Generic handler for direct nav
@@ -510,38 +363,16 @@
             select.addEventListener('change', handleSiblingDirectorySelectChange);
         });
         // Admin root directory selector (shown only when admin is at '/')
->>>>>>> f08bb30a
         element.querySelectorAll('.admin-top-select').forEach(select => {
              select.removeEventListener('change', handleRootDirectorySelectChange);
              select.addEventListener('change', handleRootDirectorySelectChange);
         });
-<<<<<<< HEAD
-=======
         // Primary item selector
->>>>>>> f08bb30a
         const primarySelectElement = element.querySelector('#context-primary-select');
         if (primarySelectElement) {
              primarySelectElement.removeEventListener('change', handlePrimarySelectChange);
              primarySelectElement.addEventListener('change', handlePrimarySelectChange);
         }
-<<<<<<< HEAD
-        const infoButton = element.querySelector('#context-info-btn');
-        if (infoButton) {
-            infoButton.removeEventListener('mouseenter', handleInfoMouseEnter);
-            infoButton.removeEventListener('mouseleave', handleInfoMouseLeave);
-            infoButton.addEventListener('mouseenter', handleInfoMouseEnter);
-            infoButton.addEventListener('mouseleave', handleInfoMouseLeave);
-        }
-
-        logContext(`Event listeners (re)attached. Render END.`);
-        logContext(`Render function END`);
-
-        // After attaching other event listeners, add:
-        const saveButton = element.querySelector('#save-btn');
-        if (saveButton) {
-            saveButton.removeEventListener('click', handleSaveButtonClick);
-            saveButton.addEventListener('click', handleSaveButtonClick);
-=======
         // Action buttons
         const publishButton = element.querySelector('#publish-btn');
         if (publishButton) {
@@ -626,182 +457,11 @@
                  // Emit event to trigger the actual fetch in file manager / app state
                  eventBus.emit('context:requestParentListing', { parentPath: parentRelativePath, triggerPath: targetRelativePathname }); // Send parent path needed
             }
->>>>>>> f08bb30a
         }
         // No manual render needed here; the navigation event + potential state updates for dropdown/fetching
         // will trigger the store subscription, which calls render(). Render reads the new activeSibling/fetching state.
     };
 
-<<<<<<< HEAD
-    // --- Event Handlers (Updated for pathname) ---
-
-    const handleNavigateToPathname = (event) => {
-         const pathname = event.currentTarget.dataset.targetPathname;
-         logContext(`Navigate direct: Pathname='${pathname}'`, "EVENT");
-         activeSiblingDropdownPath = null; // Reset sibling state
-         fetchingParentPath = null;
-         // Emit event with full pathname, specifying it's a directory
-         eventBus.emit('navigate:pathname', { pathname: pathname, isDirectory: true });
-    };
-
-     const handleIntermediateDirClick = (event) => {
-        const segmentPath = event.currentTarget.dataset.targetPathname;
-        const parentPath = getParentPath(segmentPath);
-        const isAdminClicker = appStore.getState().auth.user?.role === 'admin';
-        const isFirstSegment = parentPath === ''; // Check if it's a top-level dir
-
-        logContext(`Intermediate dir click: Path='${segmentPath}', Parent='${parentPath}', isAdmin=${isAdminClicker}, isFirst=${isFirstSegment}`, "EVENT");
-
-        // Always navigate to the directory when clicked, clearing everything to the right
-        activeSiblingDropdownPath = null;
-        fetchingParentPath = null;
-        eventBus.emit('navigate:pathname', { pathname: segmentPath, isDirectory: true });
-    };
-
-    const handleSiblingDirectorySelectChange = (event) => {
-        const selectedValue = event.target.value;
-        if (!selectedValue) return;
-
-        let newPath;
-        // Check if it's the admin top-level sibling select
-        if (event.target.classList.contains('admin-sibling-select')) {
-             newPath = selectedValue; // The value is the full top-level path name
-             logContext(`Admin top-level sibling change: Selected='${selectedValue}', New Pathname='${newPath}'`, "EVENT");
-        } else {
-             // Original logic for regular siblings
-             const parentPath = event.target.dataset.parentPath;
-             newPath = pathJoin(parentPath, selectedValue);
-             logContext(`Regular sibling directory change: Parent='${parentPath}', Selected='${selectedValue}', New Pathname='${newPath}'`, "EVENT");
-        }
-
-        activeSiblingDropdownPath = null; // Deactivate dropdown
-        fetchingParentPath = null;
-        eventBus.emit('navigate:pathname', { pathname: newPath, isDirectory: true }); // Navigate
-    };
-
-    const handleRootDirectorySelectChange = (event) => {
-         const selectedDir = event.target.value;
-         if (!selectedDir) return;
-         logContext(`Root directory select change: Selected dir='${selectedDir}'`, "EVENT");
-         activeSiblingDropdownPath = null;
-         fetchingParentPath = null;
-         eventBus.emit('navigate:pathname', { pathname: selectedDir, isDirectory: true });
-    };
-
-    const handlePrimarySelectChange = (event) => {
-        const selectedOption = event.target.selectedOptions[0];
-        if (!selectedOption || !selectedOption.value) return; // Ignore "Select item..."
-
-        const selectedValue = selectedOption.value; // e.g., "subdir" or "myfile.md"
-        const selectedType = selectedOption.dataset.type; // "dir" or "file"
-
-        // Get the current directory path from state
-        const fileState = appStore.getState().file;
-        const baseDirectoryPath = fileState.isDirectorySelected
-                               ? fileState.currentPathname
-                               : getParentPath(fileState.currentPathname);
-
-        if (baseDirectoryPath === null || baseDirectoryPath === undefined) {
-            logContext(`Error: Cannot determine base directory for primary selection. State Pathname: ${fileState.currentPathname}`, 'error', 'EVENT');
-            return;
-        }
-
-        const newPath = pathJoin(baseDirectoryPath, selectedValue);
-        logContext(`Primary select change: Base='${baseDirectoryPath}', Selected='${selectedValue}', Type='${selectedType}', New Pathname='${newPath}'`, "EVENT");
-
-        // Reset interaction states
-        activeSiblingDropdownPath = null;
-        fetchingParentPath = null;
-
-        // Emit navigation event based on type
-        if (selectedType === 'dir') {
-            eventBus.emit('navigate:pathname', { pathname: newPath, isDirectory: true });
-        } else if (selectedType === 'file') {
-            eventBus.emit('navigate:pathname', { pathname: newPath, isDirectory: false });
-        } else {
-            logContext(`Unknown item type selected: ${selectedType}`, 'warning', 'EVENT');
-        }
-    };
-
-    // --- Info Popup Handler (Improved Loading States) ---
-    const handleInfoMouseEnter = (event) => {
-        if (!infoPopupElement) return;
-
-        const authState = appStore.getState().auth;
-        const fileState = appStore.getState().file;
-
-        // Determine status based on state flags
-        const isAuthReady = !authState.isInitializing && authState.user;
-        const isFileContextReady = fileState.isInitialized; // Check if file manager has done initial load attempt
-
-        // Get values safely, providing loading indicators
-        const username = isAuthReady ? authState.user.username : (authState.isInitializing ? 'Loading...' : 'N/A');
-        const role = isAuthReady ? authState.user.role : (authState.isInitializing ? 'Loading...' : 'N/A');
-        const currentPath = fileState.currentPathname ?? (isFileContextReady ? '(None)' : 'Loading...');
-        const isDir = fileState.isDirectorySelected;
-        const availableDirs = fileState.availableTopLevelDirs || [];
-
-        let scopeText = 'Loading...'; // Default to loading
-        if (isAuthReady) { // Only determine scope if auth is ready
-             if (role === 'admin') scopeText = 'Admin (All Top Dirs)';
-             else if (role === 'user') {
-                 // Show N/A only if file context is ready but dirs are empty
-                  scopeText = `User (${availableDirs.length > 0 ? availableDirs.join(', ') : (isFileContextReady ? 'N/A' : 'Loading...')})`;
-             } else scopeText = 'N/A'; // Role is known but not admin/user
-        } else if (!authState.isInitializing) {
-             scopeText = 'N/A'; // Auth finished but no user/role
-        }
-
-        let selectedText = fileState.currentPathname === null
-            ? (isFileContextReady ? 'N/A' : 'Loading...')
-            : (isDir ? 'Directory' : 'File');
-
-        const infoText = `
-            User: ${username}<br>
-            Role: ${role}<br>
-            Scope: ${scopeText}<br>
-            Current Path: ${currentPath === '' ? '(Root)' : currentPath}<br>
-            Selected: ${selectedText}
-        `.trim().replace(/\n +/g, '\n');
-
-        // Still add specific admin dir list if available
-        let finalInfoText = infoText; // Use a new variable instead of modifying infoText
-        if (role === 'admin' && availableDirs.length > 0) {
-            finalInfoText += `<br>Top Dirs: [${availableDirs.join(', ')}]`;
-        }
-
-        infoPopupElement.innerHTML = finalInfoText;
-        infoPopupElement.style.display = 'block';
-        const btnRect = event.currentTarget.getBoundingClientRect();
-        infoPopupElement.style.left = `${btnRect.left}px`;
-        infoPopupElement.style.top = `${btnRect.bottom + 5}px`;
-    };
-
-    const handleInfoMouseLeave = () => {
-        if (infoPopupElement) {
-            infoPopupElement.style.display = 'none';
-            infoPopupElement.innerHTML = ''; // Clear content
-            logContext(`Info popup hidden`, "EVENT");
-        }
-    };
-
-    // Fix the save button click handler
-    const handleSaveButtonClick = (event) => {
-        event.preventDefault();
-        event.stopPropagation();
-        logContext('Save button clicked', 'EVENT');
-        
-        const authState = appStore.getState().auth;
-        if (!authState.isAuthenticated || !authState.user) {
-            logContext('Cannot save: User not authenticated', 'error', 'EVENT');
-            return;
-        }
-        
-        // Emit event to request file save
-        eventBus.emit('file:save');
-    };
-
-=======
 
     const handleSiblingDirectorySelectChange = (event) => {
         const selectedValue = event.target.value; // The directory name (e.g., 'notes' or 'jane')
@@ -1005,7 +665,6 @@
         }
     };
 
->>>>>>> f08bb30a
     // --- Component Lifecycle ---
     const mount = () => {
         element = document.getElementById(targetElementId);
@@ -1015,50 +674,13 @@
         }
         logContext(`Mounting component to #${targetElementId}`, 'MOUNT');
 
-<<<<<<< HEAD
-        // Clear previous listeners if any (idempotency)
-        // destroy(); // <<< REMOVE THIS LINE >>>
-
-        // Make sure we don't double-subscribe if mount is called again without destroy
-=======
         // --- Store Subscription ---
->>>>>>> f08bb30a
         if (storeUnsubscribe) {
              logContext('Warning: mount called again without destroy, unsubscribing previous listener.', 'warn');
              storeUnsubscribe();
              storeUnsubscribe = null;
         }
 
-<<<<<<< HEAD
-        // Subscribe to appStore changes
-        let previousAuthState = appStore.getState().auth;
-        let previousFileState = appStore.getState().file;
-        storeUnsubscribe = appStore.subscribe(currentState => {
-            const newAuthState = currentState.auth;
-            const newFileState = currentState.file;
-            // Check for relevant changes
-            const authRelevantChanged =
-                 newAuthState.isInitializing !== previousAuthState.isInitializing ||
-                 newAuthState.isAuthenticated !== previousAuthState.isAuthenticated ||
-                 newAuthState.user !== previousAuthState.user; // Shallow compare user object
-
-            const fileRelevantChanged =
-                 newFileState.isInitialized !== previousFileState.isInitialized || // Check init flag
-                 newFileState.isLoading !== previousFileState.isLoading ||
-                 newFileState.isSaving !== previousFileState.isSaving ||
-                 newFileState.currentPathname !== previousFileState.currentPathname ||
-                 newFileState.isDirectorySelected !== previousFileState.isDirectorySelected ||
-                 newFileState.currentListing !== previousFileState.currentListing ||
-                 newFileState.parentListing !== previousFileState.parentListing ||
-                 newFileState.availableTopLevelDirs !== previousFileState.availableTopLevelDirs;
-
-            // --- Handle parent listing fetch completion (existing logic) ---
-             if (fetchingParentPath && newFileState.parentListing && fetchingParentPath === newFileState.parentListing.triggeringPath) {
-                 logContext(`Detected parent listing arrival for path: ${fetchingParentPath}. Activating dropdown.`, 'SUB');
-                 activeSiblingDropdownPath = fetchingParentPath; fetchingParentPath = null;
-             } else if (fetchingParentPath && !newFileState.isLoading && fetchingParentPath !== activeSiblingDropdownPath) {
-                  logContext(`Fetch seems complete/cancelled for ${fetchingParentPath}, but no dropdown activation. Clearing fetch state.`, 'SUB');
-=======
         // Keep track of previous relevant state parts to minimize renders
         let previousAuthState = appStore.getState().auth;
         let previousFileState = appStore.getState().file;
@@ -1102,27 +724,10 @@
                   // If fetching was active, but loading finished and we didn't activate the dropdown
                   // (e.g., fetch failed, or listing arrived but didn't match), clear fetching state.
                   logContext(`Fetch seems complete/cancelled for ${fetchingParentPath} (relative). Clearing fetch state.`, 'SUB');
->>>>>>> f08bb30a
                   fetchingParentPath = null;
              }
             // --- End Parent Listing Fetch Handling ---
 
-<<<<<<< HEAD
-             const localStateChanged = fetchingParentPath !== previousFileState.fetchingParentPath || activeSiblingDropdownPath !== previousFileState.activeSiblingDropdownPath;
-
-            if (authRelevantChanged || fileRelevantChanged || localStateChanged) {
-                logContext('Relevant state changed (Auth, Store, or Local), calling render.', 'SUB');
-                previousAuthState = newAuthState;
-                previousFileState = { ...newFileState, fetchingParentPath, activeSiblingDropdownPath };
-                render(); // Trigger re-render
-            } else {
-                // Update snapshot even if no render
-                previousAuthState = newAuthState;
-                previousFileState = { ...newFileState, fetchingParentPath, activeSiblingDropdownPath };
-            }
-        });
-
-=======
             // Check if component's local interactive state changed
             const localStateChanged = activeSiblingDropdownPath !== previousActiveDropdownPath ||
                                       fetchingParentPath !== previousFetchingPath;
@@ -1140,7 +745,6 @@
             previousFetchingPath = fetchingParentPath;
         });
 
->>>>>>> f08bb30a
         logContext('Performing initial render.', 'MOUNT');
         render(); // Perform initial render
         logContext('Component mounted and subscribed to appStore.', 'MOUNT');
@@ -1148,41 +752,12 @@
     };
 
     const destroy = () => {
-<<<<<<< HEAD
-        logContext(`Destroying component and unsubscribing...`, 'info');
-=======
         logContext(`Destroying component and unsubscribing...`, 'DESTROY');
->>>>>>> f08bb30a
         // Unsubscribe from appStore
         if (storeUnsubscribe) {
             storeUnsubscribe();
             storeUnsubscribe = null;
         }
-<<<<<<< HEAD
-        // Remove listeners added directly in render (though re-render should handle this)
-        if (element) {
-             element.querySelectorAll('.breadcrumb-item.non-admin-top.root-link').forEach(span => span.removeEventListener('click', handleNavigateToPathname));
-             element.querySelectorAll('.breadcrumb-item.intermediate-dir').forEach(span => span.removeEventListener('click', handleIntermediateDirClick));
-             element.querySelectorAll('.sibling-select, .admin-sibling-select').forEach(select => select.removeEventListener('change', handleSiblingDirectorySelectChange));
-             const rootDirSelect = element.querySelector('#context-root-dir-select');
-             if(rootDirSelect) rootDirSelect.removeEventListener('change', handleRootDirectorySelectChange);
-             const primarySelect = element.querySelector('#context-primary-select');
-             if(primarySelect) primarySelect.removeEventListener('change', handlePrimarySelectChange);
-             // Optionally clear innerHTML on explicit destroy, but maybe not needed if parent removes the element
-             // element.innerHTML = ''; 
-             logContext(`Listeners removed from element during destroy.`, 'DESTROY'); 
-        }
-        element = null; // Release reference
-        infoPopupElement = null; // Clear popup reference
-        activeSiblingDropdownPath = null; fetchingParentPath = null;
-        logContext('Component destroyed.', 'info');
-    };
-
-    // REMOVED pathJoin as it's now internal to fileManager.js
-    // function pathJoin(...parts) { ... } 
-
-    return { mount, destroy, render }; // Expose render if needed for manual triggers, otherwise just mount/destroy
-=======
         // Remove listeners explicitly (although they should be managed by render)
         if (element) {
              // Clear listeners using the latest handlers/selectors
@@ -1210,5 +785,4 @@
     // import { getParentPath, getFilename, pathJoin } from '/client/utils/pathUtils.js';
 
     return { mount, destroy }; // Expose only mount/destroy typically
->>>>>>> f08bb30a
 }