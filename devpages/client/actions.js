--- conflicted
+++ resolved
@@ -10,11 +10,8 @@
 import { loadFile, saveFile } from '/client/filesystem/fileManager.js'; // (Updated path)
 import { logout } from '/client/auth.js';
 import { handleDeleteImageAction } from '/client/image/imageManager.js'; // Updated path
-<<<<<<< HEAD
-=======
 import { downloadStaticHTML } from '/client/utils/staticHtmlGenerator.js'; // Use the correct absolute path
 import { refreshPreview as refreshPreviewFunction } from '/client/previewManager.js';
->>>>>>> f08bb30a
 
 
 // Helper for logging within this module
@@ -933,8 +930,6 @@
             alert('Failed to save selection to buffer A.');
         }
     },
-<<<<<<< HEAD
-=======
 
     publishToSpaces: async () => {
         const logPrefix = 'ACTION publishToSpaces';
@@ -1016,7 +1011,6 @@
             alert(`Failed to publish: ${error.message}`);
         }
     },
->>>>>>> f08bb30a
 }; // <<< Add missing closing brace for triggerActions object
 
 // <<< ADD LOG AFTER triggerActions >>>
