/**
 * Markdown Renderer (Using markdown-it)
 * 
 * Responsible for converting markdown to HTML with support for custom renderers
 * and extensions.
 */

import DOMPurify from 'https://cdn.jsdelivr.net/npm/dompurify/dist/purify.es.js';
import { HighlightPlugin, init as initHighlight } from '/client/preview/plugins/highlight.js';
import { MermaidPlugin } from '/client/preview/plugins/mermaid.js';
import { GraphvizPlugin } from '/client/preview/plugins/graphviz.js';
import { getEnabledPlugins, isPluginEnabled } from '/client/preview/plugins/index.js';
import markdownitKatex from 'https://esm.sh/markdown-it-katex@2.0.3';
// import matter from 'https://esm.sh/gray-matter@4.0.3'; // REMOVED - Not browser compatible

// Helper for logging within this module
function logRenderer(message, level = 'debug') {
    const prefix = '[PREVIEW RENDERER]';
    const type = 'PREVIEW_RENDERER'; // Keep specific type
    if (typeof window.logMessage === 'function') {
        // Pass message, level, and type
        window.logMessage(`${prefix} ${message}`, level, type); 
    } else {
        const logFunc = level === 'error' ? console.error : (level === 'warning' ? console.warn : console.log);
        logFunc(`${prefix} ${message}`);
    }
}

let isInitialized = false;
let md;

// Function to dynamically load markdown-it script (keep this)
async function loadMarkdownItScript() {
    return new Promise((resolve, reject) => {
        if (typeof window.markdownit !== 'undefined') {
            logRenderer('markdown-it already loaded.');
            resolve();
            return;
        }
        const script = document.createElement('script');
        script.src = 'https://cdn.jsdelivr.net/npm/markdown-it/dist/markdown-it.min.js';
        script.async = true;
        script.onload = () => {
            logRenderer('markdown-it script loaded successfully from CDN.');
            resolve();
        };
        script.onerror = (err) => {
            logRenderer('Failed to load markdown-it script from CDN.', 'error');
            reject(err);
        };
        document.head.appendChild(script);
    });
}

// Function to preprocess content for KaTeX blocks
function preprocessKatexBlocks(content) {
    let changed = false;
    logRenderer('[DEBUG] Running preprocessKatexBlocks...');
    
    // Match and process block math: \[ ... \]
    const blockRegex = /\\\[([\s\S]*?)\\\]/g; 
    let processedContent = content.replace(blockRegex, (match, formula) => {
        logRenderer('[DEBUG] BLOCK MATH MATCH FOUND! Content length: ' + formula.length);
        changed = true;
        return '$$' + formula + '$$'; 
    });
    
    // Match and process inline math: \( ... \)
    const inlineRegex = /\\\(([\s\S]*?)\\\)/g;
    processedContent = processedContent.replace(inlineRegex, (match, formula) => {
        logRenderer('[DEBUG] INLINE MATH MATCH FOUND! Content length: ' + formula.length);
        changed = true;
        return '$' + formula.trim() + '$';
    });
    
    if (changed) {
         logRenderer('Pre-processed markdown: Replaced math delimiters with KaTeX format');
    }
    return processedContent;
}

// --- REVISED AGAIN: Enhanced Inline Frontmatter Parser with Declarations ---
function parseBasicFrontmatter(markdownContent) {
    logRenderer('[InlineParser] Attempting to parse frontmatter (v5 - array focus)...', 'debug');
    const fmRegex = /^---\s*([\s\S]*?)\s*---\s*/;
    const match = markdownContent.match(fmRegex);

    let frontMatterData = {};
    let markdownBody = markdownContent;

    if (match && match[1]) {
        const yamlContent = match[1];
        markdownBody = markdownContent.substring(match[0].length);
        logRenderer(`[InlineParser] Found frontmatter block. Length: ${yamlContent.length}`, 'debug');

        try {
            const lines = yamlContent.split('\n');
            let currentKey = null;
            let currentValue = []; // Used for block scalars
            let baseIndent = -1;
            let isParsingArray = false;
            let arrayKey = null;
            let arrayValues = []; // <<< Dedicated variable for array items

            lines.forEach(line => {
                const trimmedLine = line.trim();
                const currentIndent = line.search(/\S/);

                // Skip empty/comment lines
                if (!trimmedLine || trimmedLine.startsWith('#')) return;

                // --- Array Item Handling ---
                // If we are parsing an array AND the line starts with '-'
                if (isParsingArray && trimmedLine.startsWith('-')) {
                    const itemValue = trimmedLine.substring(1).trim();
                    const finalItem = (itemValue.startsWith('"') && itemValue.endsWith('"')) || (itemValue.startsWith("'") && itemValue.endsWith("'")) 
                                        ? itemValue.substring(1, itemValue.length - 1) 
                                        : itemValue;
                    arrayValues.push(finalItem); // <<< Add to dedicated array
                    return; // Handled as array item
                }

                // --- Block Scalar Handling ---
                // If we are parsing a block scalar AND indentation is sufficient
                if (currentKey && !isParsingArray && currentIndent >= baseIndent) { // Ensure not parsing array
                    if (baseIndent === -1) { baseIndent = currentIndent; }
                    currentValue.push(line.substring(baseIndent)); // Add to block scalar buffer
                    return; // Handled as block scalar content
                }

                // --- New Key-Value or Start of Array/Block or End of Array/Block --- 
                
                // Finalize previous entry IF this line signals a new entry (is not an array item or block scalar continuation)
                // Determine if previous entry needs finalizing
                let finalizePrevious = false;
                if (isParsingArray && (!trimmedLine.startsWith('-') || currentIndent < baseIndent)) { // End of array
                   finalizePrevious = true;
                } else if (currentKey && currentIndent < baseIndent) { // End of block scalar
                   finalizePrevious = true;
                } else if (!isParsingArray && !currentKey && line.includes(':')) { // New simple key-value potentially starts
                   finalizePrevious = true; // Finalize anything before starting new simple key
                }
                
                if(finalizePrevious){
                    if (isParsingArray && arrayKey) {
                        frontMatterData[arrayKey] = arrayValues; // <<< Assign from dedicated array
                        logRenderer(`[InlineParser] Finished array for key: ${arrayKey}: ${JSON.stringify(arrayValues)}`, 'debug');
                    } else if (currentKey) { // Finish block scalar
                        frontMatterData[currentKey] = currentValue.join('\n').trim();
                        logRenderer(`[InlineParser] Finished block scalar for key: ${currentKey}`, 'debug');
                    }
                    // Reset parsing state
                    isParsingArray = false;
                    arrayKey = null;
                    arrayValues = [];
                    currentKey = null;
                    currentValue = [];
                    baseIndent = -1;
                }

                // Now, process the current line to see if it STARTS a new entry
                const separatorIndex = line.indexOf(':');
                if (separatorIndex > 0 && !isParsingArray && !currentKey) { // Avoid processing if already mid-array/block
                    const key = line.substring(0, separatorIndex).trim();
                    let valueStr = line.substring(separatorIndex + 1).trim();

                    if ((key === 'js_includes' || key === 'css_includes') && valueStr === '') {
                        isParsingArray = true;
                        arrayKey = key;
                        arrayValues = []; // <<< Reset dedicated array
                        baseIndent = currentIndent + 1; // Expect items indented further
                        logRenderer(`[InlineParser] Starting array for key: ${key}`, 'debug');
                    } else if ((key === 'css' || key === 'script') && (valueStr === '|' || valueStr === '>')) {
                        currentKey = key;
                        currentValue = [];
                        baseIndent = -1; // Determine indent on next line
                        logRenderer(`[InlineParser] Starting block scalar for key: ${key}`, 'debug');
                    } else {
                        // Simple Key-Value
                        let parsedValue = valueStr;
                        // (Keep existing value parsing logic: quotes, boolean, number)
                        if ((valueStr.startsWith('"') && valueStr.endsWith('"')) || (valueStr.startsWith("'") && valueStr.endsWith("'"))) {
                             parsedValue = valueStr.substring(1, valueStr.length - 1);
                        } else if (valueStr === 'true') { parsedValue = true; }
                        else if (valueStr === 'false') { parsedValue = false; }
                        else if (!isNaN(valueStr) && valueStr.trim() !== '') {
                             const num = Number(valueStr);
                             if (!isNaN(num)) { parsedValue = num; }
                        }
                        frontMatterData[key] = parsedValue;
                    }
                } else if (!isParsingArray && !currentKey) {
                    logRenderer(`[InlineParser] Skipping line (no colon or mid-array/block): ${line}`, 'warn');
                }
            }); // End of forEach loop

            // Finalize any open entry after the loop finishes
            if (isParsingArray && arrayKey) {
                frontMatterData[arrayKey] = arrayValues; // <<< Assign from dedicated array
                logRenderer(`[InlineParser] Finished array for key (end of block): ${arrayKey}: ${JSON.stringify(arrayValues)}`, 'debug');
            } else if (currentKey) {
                frontMatterData[currentKey] = currentValue.join('\n').trim();
                logRenderer(`[InlineParser] Finished block scalar for key (end of block): ${currentKey}`, 'debug');
            }

        } catch (error) {
            logRenderer(`[InlineParser] Error parsing frontmatter: ${error}`, 'error');
            frontMatterData = {}; // Reset on error
            markdownBody = markdownContent; // Use original content on error
        }
    } else {
         logRenderer('[InlineParser] No frontmatter block found.', 'debug');
    }

    logRenderer(`[InlineParser] FINAL Parsed Data: ${JSON.stringify(frontMatterData)}`, 'debug');
    return { frontMatter: frontMatterData, body: markdownBody };
}
// --- END: Inline Parser with Declarations ---

/**
 * Initialize the Markdown renderer with necessary extensions and options.
 */
async function initializeRenderer() {
    if (isInitialized) return;
    logRenderer('Initializing Markdown renderer (markdown-it)...');
    
    try {
        // Load base libraries first (excluding AudioPlugin init)
        await Promise.all([
            initHighlight(),          
            loadMarkdownItScript(),   
        ]);
        logRenderer('Highlight.js, markdown-it loaded.');

        // Check if markdown-it loaded successfully
        if (typeof window.markdownit === 'undefined') {
            throw new Error('markdown-it library failed to load or define window.markdownit.');
        }

        md = new window.markdownit({
            html: true,
            xhtmlOut: false,
            breaks: false,
            langPrefix: 'language-',
            linkify: true,
            typographer: false,
            highlight: null // Let highlight plugin handle this later if needed, or configure hljs here
        });

        // Apply custom fence rule to the 'md' instance (used by initializeRenderer)
        // Note: This instance might not be the one used for actual rendering if getMarkdownItInstance() is called later.
        // It's kept here for potential direct use cases or historical reasons, but the primary fence rule 
        // application happens in getMarkdownItInstance() now.
        md.renderer.rules.fence = (tokens, idx, options, env, self) => {
            const token = tokens[idx];
            const info = token.info ? token.info.trim().toLowerCase() : '';
            const content = token.content;
            logRenderer(`[FENCE RULE] Processing fence. Info: '${info}'`);

            if (info === 'mermaid') {
                logRenderer('[FENCE RULE] Identified as Mermaid block.');
                const code = token.content.trim();
                const sanitizedCode = code
                    .replace(/</g, '&lt;')
                    .replace(/>/g, '&gt;');
                const outputHtml = `<div class="mermaid">${sanitizedCode}</div>`;
                logRenderer(`[FENCE RULE] Returning Mermaid HTML: ${outputHtml.substring(0, 100)}...`, 'debug');
                return outputHtml;
            }

            // Handle DOT/Graphviz blocks
            if (info === 'dot' || info === 'graphviz') {
                logRenderer('[FENCE RULE] Identified as Graphviz DOT block.');
                const code = token.content.trim();
                const sanitizedCode = code
                    .replace(/</g, '&lt;')
                    .replace(/>/g, '&gt;');
                return `<div class="graphviz">${sanitizedCode}</div>`;
            }

            // Handle LaTeX blocks - especially tables
            if (info === 'latex' || info === 'katex' || info === 'tex') {
                logRenderer('Identified as LaTeX block.', "KATEX, FENCEE");
                try {
                    if (window.katex) {
                        const html = window.katex.renderToString(token.content, {
                            displayMode: true,
                            throwOnError: false,
                            trust: true,
                            strict: false
                        });
                        return `<div class="katex-block">${html}</div>`;
                    } else {
                        logRenderer('KaTeX not available', "KATEX, FENCE", 'error');
                        return `<pre><code>${token.content}</code></pre>`;
                    }
                } catch (err) {
                    logRenderer(`Error: ${err.message}`, "KATEX, FENCE", 'error');
                    return `<pre><code class="error">${token.content}</code></pre>`;
                }
            }

            // --- SVG Handling (Reverted) ---
            if (info === 'svg') {
                logRenderer('Identified as SVG block. Returning raw content.', "FENCE");
                try {
                    if (!content || typeof content !== 'string') {
                        logRenderer(`Invalid or non-string SVG content in block.`, "FENCE", "error");
                        return `<div class="error">Invalid SVG code block content</div>`;
                    }
                    // Return the raw SVG content. DOMPurify will handle sanitization later.
                    return content;
                } catch (error) {
                    logRenderer(`Error processing SVG content: ${error.message}`, "FENCE", "error");
                    console.error("SVG Fence Rule Error:", error);
                    return `<div class="error">Failed to process SVG code block</div>`;
                }
            }
            // --- END SVG Handling ---

            // Fallback to default fence renderer if no match
            return defaultFence(tokens, idx, options, env, self);
        };
        logRenderer('markdown-it extensions applied (fence override for mermaid/svg/katex).'); // Log updated

        isInitialized = true;
        logRenderer('Markdown renderer (markdown-it) initialized (v1 instance).');
    } catch (error) {
        logRenderer(`Error initializing markdown-it: ${error.message}`, 'error');
        console.error('[RENDERER INIT ERROR]', error);
        isInitialized = false; // Ensure it's marked as not initialized on error
    }
}

// Helper to safely join URL paths
function joinUrlPath(...parts) {
    // Simple join, assumes parts are already URI encoded if necessary
    // Removes extra slashes
    return parts.map(part => part.replace(/^\/+|\/+$/g, '')).filter(part => part).join('/');
}

// Keep the markdown-it initialization separate
let mdInstance;
async function getMarkdownItInstance() {
    if (mdInstance) return mdInstance;
    
    await loadMarkdownItScript(); // Ensure markdown-it is loaded
    mdInstance = window.markdownit({ html: true, linkify: true, typographer: true });

    // Add plugins conditionally based on enabled status
    if (isPluginEnabled('katex')) {
        try {
            mdInstance.use(markdownitKatex);
            logRenderer('markdown-it-katex plugin enabled.');
        } catch (error) {
            logRenderer('Failed to load or enable KaTeX plugin', 'error');
        }
    }
    if (isPluginEnabled('highlight')) {
        try {
            await initHighlight(); // Ensure highlightjs is initialized
            HighlightPlugin.use(mdInstance); // Apply highlight plugin
            logRenderer('Highlight plugin enabled for markdown-it.');
        } catch (error) {
            logRenderer('Failed to initialize or apply Highlight plugin', 'error');
        }
    }
    if (isPluginEnabled('mermaid')) {
        logRenderer('Mermaid plugin enabled (processes post-render).');
    }
    if (isPluginEnabled('graphviz')) {
        GraphvizPlugin.use(mdInstance); // Apply graphviz plugin
        logRenderer('Graphviz plugin enabled for markdown-it.');
    }

    // <<< CRITICAL FIX: Apply custom fence rule for Mermaid/SVG/LaTeX to this instance >>>
    // Fixed bug: Previously, the custom fence rule was only applied to the markdown-it instance created in initializeRenderer(),
    // but that instance was never actually used for rendering. Instead, renderMarkdown() used the instance from getMarkdownItInstance()
    // which didn't have the fence rule. This caused Mermaid, KaTeX and SVG code blocks to render as plain code instead of specialized content.
    logRenderer('Adding CRITICAL fence rule override to markdown-it instance!', 'warning');
    const defaultFence = mdInstance.renderer.rules.fence;
    mdInstance.renderer.rules.fence = (tokens, idx, options, env, self) => {
        const token = tokens[idx];
        const info = token.info ? token.info.trim().toLowerCase() : '';
        const content = token.content;
        logRenderer(`[FENCE RULE 2] Processing fence. Info: '${info}'`);

        if (info === 'mermaid') {
            logRenderer('[FENCE RULE 2] Identified as Mermaid block.');
            const code = token.content.trim();
            const sanitizedCode = code
                .replace(/</g, '&lt;')
                .replace(/>/g, '&gt;');
            const outputHtml = `<div class="mermaid">${sanitizedCode}</div>`;
            logRenderer(`[FENCE RULE 2] Creating Mermaid block HTML wrapper`, 'debug');
            return outputHtml;
        }

        // Handle DOT/Graphviz blocks
        if (info === 'dot' || info === 'graphviz') {
            logRenderer('[FENCE RULE 2] Identified as Graphviz DOT block.');
            const code = token.content.trim();
            const sanitizedCode = code
                .replace(/</g, '&lt;')
                .replace(/>/g, '&gt;');
            return `<div class="graphviz">${sanitizedCode}</div>`;
        }

        // Handle LaTeX blocks - especially tables
        if (info === 'latex' || info === 'katex' || info === 'tex') {
            logRenderer('[FENCE RULE 2] Identified as LaTeX block.', 'debug');
            try {
                if (window.katex) {
                    const html = window.katex.renderToString(token.content, {
                        displayMode: true,
                        throwOnError: false,
                        trust: true,
                        strict: false
                    });
                    return `<div class="katex-block">${html}</div>`;
                } else {
                    logRenderer('[FENCE RULE 2] KaTeX not available', 'error');
                    return `<pre><code>${token.content}</code></pre>`;
                }
            } catch (err) {
                logRenderer(`[FENCE RULE 2] Error: ${err.message}`, 'error');
                return `<pre><code class="error">${token.content}</code></pre>`;
            }
        }

        // --- SVG Handling ---
        if (info === 'svg') {
            logRenderer('[FENCE RULE 2] Identified as SVG block. Returning raw content.');
            try {
                if (!content || typeof content !== 'string') {
                    logRenderer(`[FENCE RULE 2] Invalid or non-string SVG content in block.`, 'error');
                    return `<div class="error">Invalid SVG code block content</div>`;
                }
                // Return the raw SVG content. DOMPurify will handle sanitization later.
                return content;
            } catch (error) {
                logRenderer(`[FENCE RULE 2] Error processing SVG content: ${error.message}`, 'error');
                console.error("[SVG FENCE RULE Error]", error);
                return `<div class="error">Failed to process SVG code block</div>`;
            }
        }
        // --- END SVG Handling ---

        // Fallback to default fence renderer if no match
        return defaultFence(tokens, idx, options, env, self);
    };
    logRenderer('CRITICAL fence rule override for mermaid/svg/katex applied to markdown-it instance', 'warning');
    // <<< END CRITICAL FIX >>>

    return mdInstance;
}

/**
 * Renders the markdown content to HTML.
 * @param {string} markdownContent The raw markdown content including frontmatter.
 * @param {string} markdownFilePath The path of the source markdown file within pdata (e.g., 'my/folder/page.md').
 * @returns {Promise<string>} The full HTML document string.
 */
export async function renderMarkdown(markdownContent, markdownFilePath) {
    logRenderer(`Rendering markdown for path: ${markdownFilePath || 'unknown path'}`, 'debug');

    // 1. Parse Frontmatter and preprocess body once
    const { frontMatter, body: markdownBodyWithoutFrontmatter } = parseBasicFrontmatter(markdownContent);
    // Preprocess for KaTeX if enabled, using the body from frontmatter parsing
    const preprocessedBody = isPluginEnabled('katex') 
        ? preprocessKatexBlocks(markdownBodyWithoutFrontmatter) 
        : markdownBodyWithoutFrontmatter;

    // 2. Get Markdown-it instance and render the preprocessed body to HTML
    md = await getMarkdownItInstance(); // Assign the returned instance to the module-scoped md
    if (!md) { // Add a guard clause in case getMarkdownItInstance fails to return an instance
        logRenderer('Failed to get markdown-it instance. Aborting render.', 'error');
        // Return a basic error HTML or throw, depending on desired error handling
        return '<!DOCTYPE html><html><head><title>Error</title></head><body><p>Error rendering Markdown: Could not initialize renderer.</p></body></html>';
    }
    const htmlBody = md.render(preprocessedBody);

    // 3. Initialize headContent for CSS/JS includes
    let headContent = '';

    // 4. Path adjustment logic for assets
    let markdownDirForAssets = markdownFilePath.substring(0, markdownFilePath.lastIndexOf('/') + 1);
    const baseDirToRemove = 'md/'; // Assuming 'md' is the base directory known by the server's dataRoot

    if (markdownDirForAssets.startsWith(baseDirToRemove)) {
        markdownDirForAssets = markdownDirForAssets.substring(baseDirToRemove.length);
    }
    // Ensure it ends with a slash if it's not empty
    if (markdownDirForAssets && !markdownDirForAssets.endsWith('/')) {
        markdownDirForAssets += '/';
    }
    logRenderer(`[Asset Path] markdownFilePath: ${markdownFilePath}, Original markdownDir: ${markdownFilePath ? markdownFilePath.substring(0, markdownFilePath.lastIndexOf('/') + 1) : 'N/A'}, Adjusted markdownDirForAssets: '${markdownDirForAssets}'`, 'debug');

    // 5. Inject CSS includes from frontmatter
    if (markdownFilePath && frontMatter.css_includes && Array.isArray(frontMatter.css_includes)) {
        frontMatter.css_includes.forEach(relPath => {
            if (typeof relPath === 'string' && relPath.trim()) {
                const trimmedRelPath = relPath.trim();
                const resolvedPath = trimmedRelPath.startsWith('./') ? trimmedRelPath.substring(2) : trimmedRelPath;
                const serverPath = joinUrlPath('/pdata-files', markdownDirForAssets, resolvedPath);
                headContent += `<link rel="stylesheet" href="${serverPath}">\n`;
                logRenderer(`Injecting CSS: ${serverPath} (from original relPath: ${relPath}, markdownDirForAssets: ${markdownDirForAssets})`, 'debug');
            }
        });
    }

    // 6. Inject JS includes from frontmatter
    if (markdownFilePath && frontMatter.js_includes && Array.isArray(frontMatter.js_includes)) {
        logRenderer(`[Inject JS] Found js_includes: ${JSON.stringify(frontMatter.js_includes)} for path: ${markdownFilePath}`, 'debug');
        frontMatter.js_includes.forEach(relPath => {
            logRenderer(`[Inject JS] Processing relPath: ${relPath}`, 'debug');
            if (typeof relPath === 'string' && relPath.trim()) {
                const trimmedRelPath = relPath.trim();
                const resolvedPath = trimmedRelPath.startsWith('./') ? trimmedRelPath.substring(2) : trimmedRelPath;
                const serverPath = joinUrlPath('/pdata-files', markdownDirForAssets, resolvedPath);
                const scriptTag = `<script type="module" src="${serverPath}" defer></script>\n`;
                headContent += scriptTag;
                logRenderer(`[Inject JS] Added script tag: ${scriptTag.trim()} (from original relPath: ${relPath}, markdownDirForAssets: ${markdownDirForAssets})`, 'debug');
            } else {
                 logRenderer(`[Inject JS] Skipping invalid relPath: ${relPath}`, 'warning');
            }
        });
    }

    // 7. Inject inline CSS from frontmatter (if using 'css' key with block scalar)
    if (frontMatter.css) {
        headContent += `<style>\n${frontMatter.css}\n</style>\n`;
        logRenderer('Injecting inline CSS from frontmatter.', 'debug');
    }

    // 8. Render Markdown Body
    const renderedBody = md.render(preprocessedBody);

    // 9. Sanitize Rendered Body HTML (Important!)
    const sanitizedBody = DOMPurify.sanitize(renderedBody, {
        USE_PROFILES: { html: true }, // Allow standard HTML tags
        // ADD_TAGS: ['iframe'], // Example: Allow iframes if needed
        // ADD_ATTR: ['allowfullscreen'], // Example: Allow specific attributes
    });

    // 10. Construct Full HTML
    let finalHtml = `<!DOCTYPE html>
<html lang="en">
<head>
${headContent}
</head>
<body>
${sanitizedBody}
`;

    // Inject inline Script from frontmatter (if using 'script' key with block scalar)
    // Inject script at the end of the body
    if (frontMatter.script) {
        // If you want it to be a module, add type="module"
        finalHtml += `<script>\n// Injected from frontmatter\n(function() {\n${frontMatter.script}\n})();\n</script>\n`;
        logRenderer('Injecting inline JS from frontmatter at end of body.', 'debug');
    }

    finalHtml += `</body>
</html>`;

    return finalHtml;
}

/**
 * Run post-processing steps after HTML is in the DOM.
 * @param {HTMLElement} previewElement - The element containing the rendered HTML.
 */
export async function postProcessRender(previewElement) {
    logRenderer('Starting post-processing...');
    if (!previewElement) {
        logRenderer('No preview element provided to postProcessRender.', 'warn');
        return;
    }

    // --- 1. Mermaid Rendering --- 
    if (isPluginEnabled('mermaid')) {
        try {
<<<<<<< HEAD
            window.renderMathInElement(previewElement, {
                delimiters: [
                    {left: "$$", right: "$$", display: true},
                    {left: "$", right: "$", display: false},
                    // Keep original LaTeX delimiters if needed for compatibility
                     {left: "\\(", right: "\\)", display: false},
                     {left: "\\[", right: "\\]", display: true}
                ],
                throwOnError : false // Don't halt rendering on KaTeX error
            });
            logRenderer('KaTeX rendering applied.');
        } catch (error) {
            logRenderer(`KaTeX rendering failed: ${error.message}`, 'error');
            console.error("[KATEX RENDER ERROR]", error);
        }
    } else {
        logRenderer('KaTeX renderMathInElement function not available.', 'warning');
    }
    // --- End KaTeX Rendering ---

    // --- Mermaid Rendering --- 
    if (enabledPlugins.has('mermaid')) { 
        try {
            const mermaidPlugin = enabledPlugins.get('mermaid');
            if (mermaidPlugin) {
                mermaidPlugin.process(previewElement);
                logRenderer('Mermaid diagrams processed by plugin.', 'text');
=======
            // Ensure Mermaid plugin's process method exists and call it
            const mermaidInstance = getEnabledPlugins().get('mermaid');
            if (mermaidInstance && typeof mermaidInstance.process === 'function') {
                logRenderer('Running Mermaid processing...');
                await mermaidInstance.process(previewElement); // Pass the element
                logRenderer('Mermaid processing complete.');
>>>>>>> f08bb30a
            } else {
                logRenderer('Mermaid plugin enabled but no process method found or instance missing.', 'warn');
            }
        } catch (e) {
            logRenderer(`Error during Mermaid processing: ${e.message}`, 'error');
        }
    } else {
        logRenderer('Mermaid plugin disabled, skipping processing.');
    }

    // --- 2. Highlight.js Rendering --- 
    if (isPluginEnabled('highlight')) {
        try {
            const highlightInstance = getEnabledPlugins().get('highlight');
            if (highlightInstance && typeof highlightInstance.process === 'function') {
                 logRenderer('Running Highlight.js processing...');
                 await highlightInstance.process(previewElement); // Pass the element
                 logRenderer('Highlight.js processing complete.');
             } else {
                 logRenderer('Highlight plugin enabled but no process method found or instance missing.', 'warn');
             }
        } catch (e) {
            logRenderer(`Error during Highlight.js processing: ${e.message}`, 'error');
        }
    } else {
        logRenderer('Highlight.js plugin disabled, skipping processing.');
    }

    // --- Add other post-processing steps here as needed ---

    logRenderer('Post-processing finished.');
}

export class Renderer {
  constructor() {
    this.plugins = [
      new MermaidPlugin(),
      new GraphvizPlugin()
    ];
  }

  async render(content, element) {
    logRenderer('[DEPRECATED?] Renderer class render method called.', 'warning');
    const html = await renderMarkdown(content);
    element.innerHTML = html.html;
    this.plugins.forEach(plugin => {
      try {
        if (plugin instanceof MermaidPlugin) {
            plugin.process(element);
        } else if (plugin instanceof GraphvizPlugin) {
            plugin.process(element);
        } else {
            plugin.render?.(element); 
        }
      } catch (error) {
        console.error(`Plugin error:`, error);
      }
    });
  }
} <|MERGE_RESOLUTION|>--- conflicted
+++ resolved
@@ -581,42 +581,12 @@
     // --- 1. Mermaid Rendering --- 
     if (isPluginEnabled('mermaid')) {
         try {
-<<<<<<< HEAD
-            window.renderMathInElement(previewElement, {
-                delimiters: [
-                    {left: "$$", right: "$$", display: true},
-                    {left: "$", right: "$", display: false},
-                    // Keep original LaTeX delimiters if needed for compatibility
-                     {left: "\\(", right: "\\)", display: false},
-                     {left: "\\[", right: "\\]", display: true}
-                ],
-                throwOnError : false // Don't halt rendering on KaTeX error
-            });
-            logRenderer('KaTeX rendering applied.');
-        } catch (error) {
-            logRenderer(`KaTeX rendering failed: ${error.message}`, 'error');
-            console.error("[KATEX RENDER ERROR]", error);
-        }
-    } else {
-        logRenderer('KaTeX renderMathInElement function not available.', 'warning');
-    }
-    // --- End KaTeX Rendering ---
-
-    // --- Mermaid Rendering --- 
-    if (enabledPlugins.has('mermaid')) { 
-        try {
-            const mermaidPlugin = enabledPlugins.get('mermaid');
-            if (mermaidPlugin) {
-                mermaidPlugin.process(previewElement);
-                logRenderer('Mermaid diagrams processed by plugin.', 'text');
-=======
             // Ensure Mermaid plugin's process method exists and call it
             const mermaidInstance = getEnabledPlugins().get('mermaid');
             if (mermaidInstance && typeof mermaidInstance.process === 'function') {
                 logRenderer('Running Mermaid processing...');
                 await mermaidInstance.process(previewElement); // Pass the element
                 logRenderer('Mermaid processing complete.');
->>>>>>> f08bb30a
             } else {
                 logRenderer('Mermaid plugin enabled but no process method found or instance missing.', 'warn');
             }
