--- conflicted
+++ resolved
@@ -3,40 +3,6 @@
  * Direct implementation of markdown preview functionality
  */
 
-<<<<<<< HEAD
-import { initPreview, updatePreview } from './preview/index.js';
-import { appStore } from '/client/appState.js'; // Import appStore to access state
-
-// Initialize the preview system
-export async function initializePreview() {
-  console.log('[PREVIEW] Initializing preview system');
-  
-  // Get enabled plugins from the application state
-  const state = appStore.getState();
-  const enabledPlugins = Object.entries(state.plugins || {})
-    .filter(([id, config]) => config.enabled)
-    .map(([id]) => id);
-
-  console.log('[PREVIEW] Enabled plugins:', enabledPlugins);
-
-  try {
-    // Initialize with ONLY enabled plugins from state
-    const result = await initPreview({
-      container: '#preview-container',
-      plugins: enabledPlugins, // Use the dynamic list
-      theme: 'light', // TODO: Make theme configurable via settings? 
-      autoInit: true
-    });
-    
-    if (result) {
-      console.log('[PREVIEW] Preview system initialized successfully');
-      
-      // Set up editor input handler
-      const editor = document.querySelector('#editor-container textarea');
-      if (editor) {
-        editor.addEventListener('input', debouncePreviewUpdate);
-        console.log('[PREVIEW] Editor input handler connected');
-=======
 import { initPreview, updatePreview, getPreviewInstance } from './preview/index.js';
 import { appStore } from '/client/appState.js'; // Import appStore to access state
 
@@ -94,7 +60,6 @@
       } else {
         console.error('[previewManager] Failed to initialize preview system initially (initPreview returned false)');
         return;
->>>>>>> f08bb30a
       }
     } else if (isUpdate) {
       // --- Re-initialization of Plugins (if already initialized and called for update) ---
