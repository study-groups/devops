--- conflicted
+++ resolved
@@ -1,45 +1,9 @@
 export const authMiddleware = (req, res, next) => {
-<<<<<<< HEAD
-    console.log('[AUTH MIDDLEWARE] Checking session...');
-=======
     console.log('[AUTH MIDDLEWARE] Checking authentication status using Passport...');
->>>>>>> f08bb30a
     // Log the session ID received from the client (if any)
     const cookieName = 'devpages.sid'; // Use the actual name set in server.js
     const clientSessionId = req.cookies ? req.cookies[cookieName] : 'N/A';
     console.log(`[AUTH MIDDLEWARE] Cookie received: ${cookieName}=${clientSessionId}`);
-<<<<<<< HEAD
-    // Log the entire session object found by the middleware (if any)
-    // Use console.dir for better object inspection
-    console.log(`[AUTH MIDDLEWARE] Session object found by middleware:`);
-    console.dir(req.session, { depth: null }); // Log the full session object
-
-    // Original check adjusted slightly for clarity/logging
-    if (req.session && req.session.user && req.session.user.username) { // Check for username specifically
-        req.user = req.session.user; // Attach user info to req object
-        console.log(`[AUTH MIDDLEWARE] Valid session found for user: ${req.user.username}. Role: ${req.user.role}`);
-        next(); // Proceed to the next middleware or route handler
-    } else {
-        // Log details about why it failed
-        if (!req.session) {
-            console.log('[AUTH MIDDLEWARE] No session object attached to request.');
-        } else if (!req.session.user) {
-            console.log('[AUTH MIDDLEWARE] Session object exists, but req.session.user is missing.');
-        } else if (!req.session.user.username){
-            console.log('[AUTH MIDDLEWARE] Session and user object exist, but username is missing.');
-        } else {
-             console.log('[AUTH MIDDLEWARE] Session check failed for unknown reason.'); // Fallback log
-        }
-        console.log('[AUTH MIDDLEWARE] No valid session found. Denying access.');
-        // For API routes, send 401/403.
-        if (req.path.startsWith('/api/')) {
-             res.status(401).json({ error: 'Unauthorized: No active session.' });
-        } else {
-             // Handle non-API unauthorized access if needed (e.g., redirect to login)
-             res.status(401).send('Unauthorized'); // Or redirect
-        }
-    }
-=======
 
     // --- NEW PASSPORT CHECK ---
     // `req.isAuthenticated()` is added by Passport after `passport.session()` middleware runs.
@@ -64,5 +28,4 @@
         }
     }
     // --- END NEW PASSPORT CHECK ---
->>>>>>> f08bb30a
 }; 