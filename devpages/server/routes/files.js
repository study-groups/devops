--- conflicted
+++ resolved
@@ -94,87 +94,6 @@
  * Get list of files and subdirectories in a directory
  */
 router.get('/list', authMiddleware, async (req, res) => {
-<<<<<<< HEAD
-   const logPrefix = '[API /list]'; // For cleaner logs
-   try {
-       const actualBaseDir = getBaseDir(req); // Get the root data directory (e.g., /root/pj/md)
-       // Treat 'dir' query param as the 'pathname' relative to actualBaseDir
-       const requestedPathname = req.query.dir ?? ''; // Default to empty string if undefined or null
-
-       // --- Add More Logging ---
-       console.log(`${logPrefix} Request received. Query dir='${req.query.dir}', using pathname='${requestedPathname}'`);
-       console.log(`${logPrefix} Base directory (MD_DIR): '${actualBaseDir}'`);
-       // --- End Logging ---
-
-       // Basic validation (already checks for '..')
-       if (requestedPathname.includes('..') || requestedPathname.startsWith('/')) {
-           console.warn(`${logPrefix} Invalid pathname detected: '${requestedPathname}'`);
-           return res.status(400).json({ error: 'Invalid directory path structure' });
-       }
-
-       // Construct the full path to the target directory
-       const targetDir = path.resolve(actualBaseDir, requestedPathname); // Use resolve for robustness
-       console.log(`${logPrefix} Resolved target directory path: '${targetDir}'`);
-
-       // Security Check: Ensure target is within the base directory
-       if (!targetDir.startsWith(actualBaseDir)) {
-            console.error(`${logPrefix} Security Alert! Resolved path '${targetDir}' is outside base '${actualBaseDir}'. Requested pathname was '${requestedPathname}'.`);
-            return res.status(400).json({ error: 'Invalid directory path (potential escape)' });
-       }
-
-       // Check if target directory exists using fs.stat
-       let stats;
-       try {
-           stats = await fs.stat(targetDir);
-           if (!stats.isDirectory()) {
-               // Path exists but is not a directory
-               console.warn(`${logPrefix} Path exists but is not a directory: '${targetDir}'`);
-               return res.status(400).json({ error: 'Path is not a directory' });
-           }
-           console.log(`${logPrefix} Target directory exists and is a directory.`);
-       } catch (error) {
-           if (error.code === 'ENOENT') {
-               console.log(`${logPrefix} Target directory not found: '${targetDir}'. Requested pathname was '${requestedPathname}'. Returning empty lists.`);
-               return res.json({ dirs: [], files: [] }); // Return empty lists if directory doesn't exist
-           } else {
-               // Other unexpected error checking existence
-               console.error(`${logPrefix} Error checking target directory '${targetDir}':`, error);
-               throw error; // Re-throw other errors
-           }
-       }
-
-       // Read directory contents
-       console.log(`${logPrefix} Reading contents of: '${targetDir}'`);
-       const entries = await fs.readdir(targetDir, { withFileTypes: true });
-       console.log(`${logPrefix} Found ${entries.length} entries.`);
-
-       // Separate files and directories
-       const files = [];
-       const dirs = [];
-       entries.forEach(e => {
-           // Follow symlinks for directory check? Maybe not needed here.
-           if (e.isDirectory()) {
-               dirs.push(e.name);
-           } else if (e.isFile() || e.isSymbolicLink()) { // Treat symlinks as files for listing purposes
-               files.push(e.name);
-           }
-           // Ignore other types (sockets, block devices etc.)
-       });
-
-       // Sort directories and files alphabetically
-       dirs.sort((a, b) => a.localeCompare(b));
-       files.sort((a, b) => a.localeCompare(b));
-
-       console.log(`${logPrefix} Filtered - Dirs: [${dirs.join(', ')}], Files: [${files.join(', ')}]`);
-       res.json({ dirs, files }); // Return object with both lists
-
-   } catch (error) {
-       // Ensure generic error logging includes prefix
-       console.error(`${logPrefix} Unexpected Error:`, error);
-       // Avoid sending detailed error messages to client unless intended
-       res.status(500).json({ error: 'Internal server error while listing directory.' });
-   }
-=======
   const username = req.user.username;
   const logPrefix = '[API /list]';
 
@@ -204,7 +123,6 @@
       requestedPath: requestedRelativePath
     });
   }
->>>>>>> f08bb30a
 });
 
 /**
