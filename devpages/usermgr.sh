--- conflicted
+++ resolved
@@ -4,11 +4,7 @@
 SCRIPT_DIR=$(dirname $(readlink -f ${0}))
 
 # Ensure we're in the right directory context
-<<<<<<< HEAD
-cd $SCRIPT_DIR
-=======
 # cd $SCRIPT_DIR # <<< REMOVE THIS LINE
->>>>>>> f08bb30a
 
 # Log with timestamps and prefixes
 log() {
@@ -30,11 +26,7 @@
 fi
 
 # --- Export PD_DIR for Node.js scripts ---
-<<<<<<< HEAD
-export PD_DIR 
-=======
 export PD_DIR
->>>>>>> f08bb30a
 
 # Construct the expected path to users.csv for checks/logging
 USERS_CSV_PATH="$PD_DIR/users.csv"
@@ -42,14 +34,6 @@
 log "Using PD_DIR: $PD_DIR"
 log "Expecting users file at: $USERS_CSV_PATH"
 
-<<<<<<< HEAD
-# Define the path to the manageUsers Node.js script
-MANAGE_USERS_SCRIPT="./server/utils/manageUsers.js" # Corrected relative path
-
-if [ ! -f "$MANAGE_USERS_SCRIPT" ]; then
-    error "Cannot find manageUsers script at: $MANAGE_USERS_SCRIPT"
-    error "Ensure you are running usermgr.sh from the project root."
-=======
 # Define the path to the manageUsers Node.js script relative to THIS script's location
 MANAGE_USERS_SCRIPT="$SCRIPT_DIR/manageUsers.js" # <<< FIX THIS LINE
 
@@ -57,7 +41,6 @@
 if [ ! -f "$MANAGE_USERS_SCRIPT" ]; then
     error "Cannot find manageUsers script at: $MANAGE_USERS_SCRIPT"
     error "Calculated based on usermgr.sh location: $SCRIPT_DIR"
->>>>>>> f08bb30a
     exit 1
 fi
 
